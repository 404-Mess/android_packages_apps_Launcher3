/*
 * Copyright (C) 2018 The Android Open Source Project
 *
 * Licensed under the Apache License, Version 2.0 (the "License");
 * you may not use this file except in compliance with the License.
 * You may obtain a copy of the License at
 *
 *      http://www.apache.org/licenses/LICENSE-2.0
 *
 * Unless required by applicable law or agreed to in writing, software
 * distributed under the License is distributed on an "AS IS" BASIS,
 * WITHOUT WARRANTIES OR CONDITIONS OF ANY KIND, either express or implied.
 * See the License for the specific language governing permissions and
 * limitations under the License.
 */
package com.android.quickstep.fallback;

import static android.app.ActivityTaskManager.INVALID_TASK_ID;

import static com.android.quickstep.GestureState.GestureEndTarget.RECENTS;
import static com.android.quickstep.fallback.RecentsState.DEFAULT;
import static com.android.quickstep.fallback.RecentsState.HOME;
import static com.android.quickstep.fallback.RecentsState.MODAL_TASK;
import static com.android.quickstep.fallback.RecentsState.OVERVIEW_SPLIT_SELECT;

import android.animation.AnimatorSet;
import android.annotation.TargetApi;
import android.content.Context;
import android.os.Build;
import android.util.AttributeSet;
import android.view.MotionEvent;

import androidx.annotation.Nullable;

import com.android.launcher3.AbstractFloatingView;
import com.android.launcher3.anim.AnimatorPlaybackController;
import com.android.launcher3.anim.PendingAnimation;
import com.android.launcher3.config.FeatureFlags;
import com.android.launcher3.logging.StatsLogManager;
import com.android.launcher3.statemanager.StateManager.StateListener;
import com.android.launcher3.util.SplitConfigurationOptions;
import com.android.launcher3.util.SplitConfigurationOptions.SplitSelectSource;
import com.android.quickstep.FallbackActivityInterface;
import com.android.quickstep.GestureState;
import com.android.quickstep.RecentsActivity;
import com.android.quickstep.RotationTouchHelper;
import com.android.quickstep.util.GroupTask;
import com.android.quickstep.util.SplitSelectStateController;
import com.android.quickstep.util.TaskViewSimulator;
import com.android.quickstep.views.OverviewActionsView;
import com.android.quickstep.views.RecentsView;
import com.android.quickstep.views.TaskView;
import com.android.systemui.shared.recents.model.Task;

import java.util.ArrayList;

@TargetApi(Build.VERSION_CODES.R)
public class FallbackRecentsView extends RecentsView<RecentsActivity, RecentsState>
        implements StateListener<RecentsState> {

    private static final int TASK_DISMISS_DURATION = 150;

    @Nullable
    private Task mHomeTask;

    public FallbackRecentsView(Context context, AttributeSet attrs) {
        this(context, attrs, 0);
    }

    public FallbackRecentsView(Context context, AttributeSet attrs, int defStyleAttr) {
        super(context, attrs, defStyleAttr, FallbackActivityInterface.INSTANCE);
        mActivity.getStateManager().addStateListener(this);
    }

    @Override
    public void init(OverviewActionsView actionsView, SplitSelectStateController splitController) {
        super.init(actionsView, splitController);
        setOverviewStateEnabled(true);
        setOverlayEnabled(true);
    }

    @Override
    protected void handleStartHome(boolean animated) {
        mActivity.startHome();
        AbstractFloatingView.closeAllOpenViews(mActivity, mActivity.isStarted());
    }

    @Override
<<<<<<< HEAD
    public boolean isCommandQueueEmpty() {
=======
    protected boolean isCommandQueueEmpty() {
>>>>>>> 44a0dd16
        return mActivity.isCommandQueueEmpty();
    }

    /**
     * When starting gesture interaction from home, we add a temporary invisible tile corresponding
     * to the home task. This allows us to handle quick-switch similarly to a quick-switching
     * from a foreground task.
     */
    public void onGestureAnimationStartOnHome(Task[] homeTask,
            RotationTouchHelper rotationTouchHelper) {
        // TODO(b/195607777) General fallback love, but this might be correct
        //  Home task should be defined as the front-most task info I think?
        mHomeTask = homeTask.length > 0 ? homeTask[0] : null;
        onGestureAnimationStart(homeTask, rotationTouchHelper);
    }

    /**
     * When the gesture ends and we're going to recents view, we also remove the temporary
     * invisible tile added for the home task. This also pushes the remaining tiles back
     * to the center.
     */
    @Override
    public void onPrepareGestureEndAnimation(
            @Nullable AnimatorSet animatorSet, GestureState.GestureEndTarget endTarget,
            TaskViewSimulator[] taskViewSimulators) {
        super.onPrepareGestureEndAnimation(animatorSet, endTarget, taskViewSimulators);
        if (mHomeTask != null && endTarget == RECENTS && animatorSet != null) {
            TaskView tv = getTaskViewByTaskId(mHomeTask.key.id);
            if (tv != null) {
                PendingAnimation pa = new PendingAnimation(TASK_DISMISS_DURATION);
                createTaskDismissAnimation(pa, tv, true, false,
                        TASK_DISMISS_DURATION, false /* dismissingForSplitSelection*/);
                pa.addEndListener(e -> setCurrentTask(-1));
                AnimatorPlaybackController controller = pa.createPlaybackController();
                controller.dispatchOnStart();
                animatorSet.play(controller.getAnimationPlayer());
            }
        }
    }

    @Override
    public void onGestureAnimationEnd() {
        if (mCurrentGestureEndTarget == GestureState.GestureEndTarget.HOME) {
            // Clean-up logic that occurs when recents is no longer in use/visible.
            reset();
        }
        super.onGestureAnimationEnd();
    }

    @Override
    public void setCurrentTask(int runningTaskViewId) {
        super.setCurrentTask(runningTaskViewId);
        int runningTaskId = getTaskIdsForRunningTaskView()[0];
        if (mHomeTask != null && mHomeTask.key.id != runningTaskId) {
            mHomeTask = null;
            setRunningTaskHidden(false);
        }
    }

    @Nullable
    @Override
    protected TaskView getHomeTaskView() {
        return mHomeTask != null ? getTaskViewByTaskId(mHomeTask.key.id) : null;
    }

    @Override
    protected boolean shouldAddStubTaskView(Task[] runningTasks) {
        if (runningTasks.length > 1) {
            // can't be in split screen w/ home task
            return super.shouldAddStubTaskView(runningTasks);
        }

        Task runningTask = runningTasks[0];
        if (mHomeTask != null && runningTask != null
                && mHomeTask.key.id == runningTask.key.id
                && getTaskViewCount() == 0 && mLoadPlanEverApplied) {
            // Do not add a stub task if we are running over home with empty recents, so that we
            // show the empty recents message instead of showing a stub task and later removing it.
            // Ignore empty task signal if applyLoadPlan has never run.
            return false;
        }
        return super.shouldAddStubTaskView(runningTasks);
    }

    @Override
    protected void applyLoadPlan(ArrayList<GroupTask> taskGroups) {
        // When quick-switching on 3p-launcher, we add a "stub" tile corresponding to Launcher
        // as well. This tile is never shown as we have setCurrentTaskHidden, but allows use to
        // track the index of the next task appropriately, as if we are switching on any other app.
        // TODO(b/195607777) Confirm home task info is front-most task and not mixed in with others
        int runningTaskId = getTaskIdsForRunningTaskView()[0];
        if (mHomeTask != null && mHomeTask.key.id == runningTaskId
                && !taskGroups.isEmpty()) {
            // Check if the task list has running task
            boolean found = false;
            for (GroupTask group : taskGroups) {
                if (group.containsTask(runningTaskId)) {
                    found = true;
                    break;
                }
            }
            if (!found) {
                ArrayList<GroupTask> newList = new ArrayList<>(taskGroups.size() + 1);
                newList.addAll(taskGroups);
                newList.add(new GroupTask(mHomeTask, null, null));
                taskGroups = newList;
            }
        }
        super.applyLoadPlan(taskGroups);
    }

    @Override
    public void setRunningTaskHidden(boolean isHidden) {
        if (mHomeTask != null) {
            // Always keep the home task hidden
            isHidden = true;
        }
        super.setRunningTaskHidden(isHidden);
    }

    @Override
    public void setModalStateEnabled(int taskId, boolean animate) {
        if (taskId != INVALID_TASK_ID) {
            setSelectedTask(taskId);
            mActivity.getStateManager().goToState(RecentsState.MODAL_TASK, animate);
        } else {
            if (mActivity.isInState(RecentsState.MODAL_TASK)) {
                mActivity.getStateManager().goToState(DEFAULT, animate);
                resetModalVisuals();
            }
        }
    }

    @Override
    public void initiateSplitSelect(TaskView taskView,
            @SplitConfigurationOptions.StagePosition int stagePosition,
            StatsLogManager.EventEnum splitEvent) {
        super.initiateSplitSelect(taskView, stagePosition, splitEvent);
        mActivity.getStateManager().goToState(OVERVIEW_SPLIT_SELECT);
    }

    @Override
    public void onStateTransitionStart(RecentsState toState) {
        setOverviewStateEnabled(true);
        setOverviewGridEnabled(toState.displayOverviewTasksAsGrid(mActivity.getDeviceProfile()));
        setOverviewFullscreenEnabled(toState.isFullScreen());
        if (toState == MODAL_TASK) {
            setOverviewSelectEnabled(true);
        }
        setFreezeViewVisibility(true);
    }

    @Override
    public void onStateTransitionComplete(RecentsState finalState) {
        if (finalState == HOME) {
            // Clean-up logic that occurs when recents is no longer in use/visible.
            reset();
        }
        boolean isOverlayEnabled = finalState == DEFAULT || finalState == MODAL_TASK;
        setOverlayEnabled(isOverlayEnabled);
        setFreezeViewVisibility(false);
        if (finalState != MODAL_TASK) {
            setOverviewSelectEnabled(false);
        }
        if (finalState != OVERVIEW_SPLIT_SELECT) {
            if (FeatureFlags.ENABLE_SPLIT_FROM_WORKSPACE_TO_WORKSPACE.get()) {
                mSplitSelectStateController.resetState();
            } else {
                resetFromSplitSelectionState();
            }
        }

        if (isOverlayEnabled) {
            runActionOnRemoteHandles(remoteTargetHandle ->
                    remoteTargetHandle.getTaskViewSimulator().setDrawsBelowRecents(true));
        }
    }

    @Override
    public void setOverviewStateEnabled(boolean enabled) {
        super.setOverviewStateEnabled(enabled);
        if (enabled) {
            RecentsState state = mActivity.getStateManager().getState();
            setDisallowScrollToClearAll(!state.hasClearAllButton());
        }
    }

    @Override
    public boolean onTouchEvent(MotionEvent ev) {
        boolean result = super.onTouchEvent(ev);
        // Do not let touch escape to siblings below this view.
        return result || mActivity.getStateManager().getState().overviewUi();
    }

    @Override
    public void initiateSplitSelect(SplitSelectSource splitSelectSource) {
        super.initiateSplitSelect(splitSelectSource);
        mActivity.getStateManager().goToState(OVERVIEW_SPLIT_SELECT);
    }

    @Override
    protected boolean canLaunchFullscreenTask() {
        return !mActivity.isInState(OVERVIEW_SPLIT_SELECT);
    }
}<|MERGE_RESOLUTION|>--- conflicted
+++ resolved
@@ -86,11 +86,7 @@
     }
 
     @Override
-<<<<<<< HEAD
-    public boolean isCommandQueueEmpty() {
-=======
     protected boolean isCommandQueueEmpty() {
->>>>>>> 44a0dd16
         return mActivity.isCommandQueueEmpty();
     }
 
