/*
 * Copyright (C) 2017 The Android Open Source Project
 *
 * Licensed under the Apache License, Version 2.0 (the "License");
 * you may not use this file except in compliance with the License.
 * You may obtain a copy of the License at
 *
 *      http://www.apache.org/licenses/LICENSE-2.0
 *
 * Unless required by applicable law or agreed to in writing, software
 * distributed under the License is distributed on an "AS IS" BASIS,
 * WITHOUT WARRANTIES OR CONDITIONS OF ANY KIND, either express or implied.
 * See the License for the specific language governing permissions and
 * limitations under the License.
 */

package com.android.quickstep.views;

import static android.app.ActivityTaskManager.INVALID_TASK_ID;
import static android.view.Surface.ROTATION_0;
import static android.view.View.MeasureSpec.EXACTLY;
import static android.view.View.MeasureSpec.makeMeasureSpec;

import static com.android.app.animation.Interpolators.ACCELERATE;
import static com.android.app.animation.Interpolators.ACCELERATE_0_75;
import static com.android.app.animation.Interpolators.ACCELERATE_DECELERATE;
import static com.android.app.animation.Interpolators.DECELERATE_2;
import static com.android.app.animation.Interpolators.EMPHASIZED_DECELERATE;
import static com.android.app.animation.Interpolators.FAST_OUT_SLOW_IN;
import static com.android.app.animation.Interpolators.FINAL_FRAME;
import static com.android.app.animation.Interpolators.LINEAR;
import static com.android.app.animation.Interpolators.OVERSHOOT_0_75;
import static com.android.app.animation.Interpolators.clampToProgress;
import static com.android.launcher3.AbstractFloatingView.TYPE_TASK_MENU;
import static com.android.launcher3.AbstractFloatingView.getTopOpenViewWithType;
import static com.android.launcher3.BaseActivity.STATE_HANDLER_INVISIBILITY_FLAGS;
import static com.android.launcher3.LauncherAnimUtils.SUCCESS_TRANSITION_PROGRESS;
import static com.android.launcher3.LauncherAnimUtils.VIEW_ALPHA;
import static com.android.launcher3.LauncherState.BACKGROUND_APP;
import static com.android.launcher3.QuickstepTransitionManager.RECENTS_LAUNCH_DURATION;
import static com.android.launcher3.Utilities.EDGE_NAV_BAR;
import static com.android.launcher3.Utilities.mapToRange;
import static com.android.launcher3.Utilities.squaredHypot;
import static com.android.launcher3.Utilities.squaredTouchSlop;
import static com.android.launcher3.config.FeatureFlags.ENABLE_GRID_ONLY_OVERVIEW;
import static com.android.launcher3.config.FeatureFlags.ENABLE_LAUNCH_FROM_STAGED_APP;
import static com.android.launcher3.logging.StatsLogManager.LauncherEvent.LAUNCHER_OVERVIEW_ACTIONS_SPLIT;
import static com.android.launcher3.logging.StatsLogManager.LauncherEvent.LAUNCHER_TASK_CLEAR_ALL;
import static com.android.launcher3.logging.StatsLogManager.LauncherEvent.LAUNCHER_TASK_DISMISS_SWIPE_UP;
import static com.android.launcher3.logging.StatsLogManager.LauncherEvent.LAUNCHER_TASK_LAUNCH_SWIPE_DOWN;
import static com.android.launcher3.touch.PagedOrientationHandler.CANVAS_TRANSLATE;
import static com.android.launcher3.util.Executors.MAIN_EXECUTOR;
import static com.android.launcher3.util.Executors.UI_HELPER_EXECUTOR;
import static com.android.launcher3.util.MultiPropertyFactory.MULTI_PROPERTY_VALUE;
import static com.android.launcher3.util.SystemUiController.UI_STATE_FULLSCREEN_TASK;
import static com.android.quickstep.TaskUtils.checkCurrentOrManagedUserId;
import static com.android.quickstep.views.ClearAllButton.DISMISS_ALPHA;
import static com.android.quickstep.views.DesktopTaskView.DESKTOP_MODE_SUPPORTED;
import static com.android.quickstep.views.OverviewActionsView.FLAG_IS_NOT_TABLET;
import static com.android.quickstep.views.OverviewActionsView.FLAG_SINGLE_TASK;
import static com.android.quickstep.views.OverviewActionsView.HIDDEN_ACTIONS_IN_MENU;
import static com.android.quickstep.views.OverviewActionsView.HIDDEN_DESKTOP;
import static com.android.quickstep.views.OverviewActionsView.HIDDEN_NON_ZERO_ROTATION;
import static com.android.quickstep.views.OverviewActionsView.HIDDEN_NO_RECENTS;
import static com.android.quickstep.views.OverviewActionsView.HIDDEN_NO_TASKS;
import static com.android.quickstep.views.OverviewActionsView.HIDDEN_SPLIT_SCREEN;
import static com.android.quickstep.views.OverviewActionsView.HIDDEN_SPLIT_SELECT_ACTIVE;

import android.animation.Animator;
import android.animation.AnimatorListenerAdapter;
import android.animation.AnimatorSet;
import android.animation.LayoutTransition;
import android.animation.LayoutTransition.TransitionListener;
import android.animation.ObjectAnimator;
import android.animation.PropertyValuesHolder;
import android.animation.ValueAnimator;
import android.annotation.SuppressLint;
import android.annotation.TargetApi;
import android.app.WindowConfiguration;
import android.content.Context;
import android.content.Intent;
import android.content.LocusId;
import android.content.res.Configuration;
import android.graphics.Bitmap;
import android.graphics.BlendMode;
import android.graphics.Canvas;
import android.graphics.Color;
import android.graphics.Matrix;
import android.graphics.Point;
import android.graphics.PointF;
import android.graphics.Rect;
import android.graphics.RectF;
import android.graphics.Typeface;
import android.graphics.drawable.Drawable;
import android.os.Build;
import android.os.Bundle;
import android.os.SystemClock;
import android.os.UserHandle;
import android.os.VibrationEffect;
import android.text.Layout;
import android.text.StaticLayout;
import android.text.TextPaint;
import android.util.AttributeSet;
import android.util.FloatProperty;
import android.util.Log;
import android.util.Pair;
import android.util.SparseBooleanArray;
import android.view.HapticFeedbackConstants;
import android.view.KeyEvent;
import android.view.LayoutInflater;
import android.view.MotionEvent;
import android.view.RemoteAnimationTarget;
import android.view.View;
import android.view.ViewDebug;
import android.view.ViewGroup;
import android.view.ViewTreeObserver.OnScrollChangedListener;
import android.view.accessibility.AccessibilityEvent;
import android.view.accessibility.AccessibilityNodeInfo;
import android.view.animation.Interpolator;
import android.widget.ListView;
import android.widget.OverScroller;
import android.widget.Toast;
import android.window.PictureInPictureSurfaceTransaction;

import androidx.annotation.NonNull;
import androidx.annotation.Nullable;
import androidx.annotation.UiThread;
import androidx.core.graphics.ColorUtils;

import com.android.launcher3.BaseActivity;
import com.android.launcher3.BaseActivity.MultiWindowModeChangedListener;
import com.android.launcher3.DeviceProfile;
import com.android.launcher3.Insettable;
import com.android.launcher3.InvariantDeviceProfile;
import com.android.launcher3.PagedView;
import com.android.launcher3.R;
import com.android.launcher3.Utilities;
import com.android.launcher3.anim.AnimatedFloat;
import com.android.launcher3.anim.AnimatorListeners;
import com.android.launcher3.anim.AnimatorPlaybackController;
import com.android.launcher3.anim.PendingAnimation;
import com.android.launcher3.anim.SpringProperty;
import com.android.launcher3.compat.AccessibilityManagerCompat;
import com.android.launcher3.config.FeatureFlags;
import com.android.launcher3.icons.cache.HandlerRunnable;
import com.android.launcher3.logging.StatsLogManager;
import com.android.launcher3.statehandlers.DepthController;
import com.android.launcher3.statemanager.BaseState;
import com.android.launcher3.statemanager.StatefulActivity;
import com.android.launcher3.testing.TestLogging;
import com.android.launcher3.testing.shared.TestProtocol;
import com.android.launcher3.touch.OverScroll;
import com.android.launcher3.touch.PagedOrientationHandler;
import com.android.launcher3.util.DynamicResource;
import com.android.launcher3.util.IntArray;
import com.android.launcher3.util.IntSet;
import com.android.launcher3.util.ResourceBasedOverride.Overrides;
import com.android.launcher3.util.RunnableList;
import com.android.launcher3.util.SplitConfigurationOptions.SplitBounds;
import com.android.launcher3.util.SplitConfigurationOptions.SplitSelectSource;
import com.android.launcher3.util.SplitConfigurationOptions.StagePosition;
import com.android.launcher3.util.Themes;
import com.android.launcher3.util.TranslateEdgeEffect;
import com.android.launcher3.util.VibratorWrapper;
import com.android.launcher3.util.ViewPool;
import com.android.quickstep.BaseActivityInterface;
import com.android.quickstep.GestureState;
import com.android.quickstep.RecentsAnimationController;
import com.android.quickstep.RecentsAnimationTargets;
import com.android.quickstep.RecentsFilterState;
import com.android.quickstep.RecentsModel;
import com.android.quickstep.RemoteAnimationTargets;
import com.android.quickstep.RemoteTargetGluer;
import com.android.quickstep.RemoteTargetGluer.RemoteTargetHandle;
import com.android.quickstep.RotationTouchHelper;
import com.android.quickstep.SplitSelectionListener;
import com.android.quickstep.SystemUiProxy;
import com.android.quickstep.TaskOverlayFactory;
import com.android.quickstep.TaskThumbnailCache;
import com.android.quickstep.TaskViewUtils;
import com.android.quickstep.TopTaskTracker;
import com.android.quickstep.ViewUtils;
import com.android.quickstep.util.ActiveGestureErrorDetector;
import com.android.quickstep.util.ActiveGestureLog;
import com.android.quickstep.util.AnimUtils;
import com.android.quickstep.util.DesktopTask;
import com.android.quickstep.util.GroupTask;
import com.android.quickstep.util.LayoutUtils;
import com.android.quickstep.util.RecentsAtomicAnimationFactory;
import com.android.quickstep.util.RecentsOrientedState;
import com.android.quickstep.util.SplitAnimationController.Companion.SplitAnimInitProps;
import com.android.quickstep.util.SplitAnimationTimings;
import com.android.quickstep.util.SplitSelectStateController;
import com.android.quickstep.util.SurfaceTransaction;
import com.android.quickstep.util.SurfaceTransactionApplier;
import com.android.quickstep.util.TaskViewSimulator;
import com.android.quickstep.util.TaskVisualsChangeListener;
import com.android.quickstep.util.TransformParams;
import com.android.quickstep.util.VibrationConstants;
import com.android.quickstep.views.TaskView.TaskIdAttributeContainer;
import com.android.systemui.plugins.ResourceProvider;
import com.android.systemui.shared.recents.model.Task;
import com.android.systemui.shared.recents.model.ThumbnailData;
import com.android.systemui.shared.system.ActivityManagerWrapper;
import com.android.systemui.shared.system.InteractionJankMonitorWrapper;
import com.android.systemui.shared.system.PackageManagerWrapper;
import com.android.systemui.shared.system.TaskStackChangeListener;
import com.android.systemui.shared.system.TaskStackChangeListeners;
import com.android.wm.shell.pip.IPipAnimationListener;

import java.util.ArrayList;
import java.util.Arrays;
import java.util.HashMap;
import java.util.List;
import java.util.Map;
import java.util.Objects;
import java.util.function.Consumer;
import java.util.stream.Collectors;

/**
 * A list of recent tasks.
 */
@TargetApi(Build.VERSION_CODES.R)
public abstract class RecentsView<ACTIVITY_TYPE extends StatefulActivity<STATE_TYPE>,
        STATE_TYPE extends BaseState<STATE_TYPE>> extends PagedView implements Insettable,
        TaskThumbnailCache.HighResLoadingState.HighResLoadingStateChangedCallback,
        TaskVisualsChangeListener {

    private static final String TAG = "RecentsView";
    private static final boolean DEBUG = false;

    public static final FloatProperty<RecentsView> CONTENT_ALPHA =
            new FloatProperty<RecentsView>("contentAlpha") {
                @Override
                public void setValue(RecentsView view, float v) {
                    view.setContentAlpha(v);
                }

                @Override
                public Float get(RecentsView view) {
                    return view.getContentAlpha();
                }
            };

    public static final FloatProperty<RecentsView> FULLSCREEN_PROGRESS =
            new FloatProperty<RecentsView>("fullscreenProgress") {
                @Override
                public void setValue(RecentsView recentsView, float v) {
                    recentsView.setFullscreenProgress(v);
                }

                @Override
                public Float get(RecentsView recentsView) {
                    return recentsView.mFullscreenProgress;
                }
            };

    public static final FloatProperty<RecentsView> TASK_MODALNESS =
            new FloatProperty<RecentsView>("taskModalness") {
                @Override
                public void setValue(RecentsView recentsView, float v) {
                    recentsView.setTaskModalness(v);
                }

                @Override
                public Float get(RecentsView recentsView) {
                    return recentsView.mTaskModalness;
                }
            };

    public static final FloatProperty<RecentsView> ADJACENT_PAGE_HORIZONTAL_OFFSET =
            new FloatProperty<RecentsView>("adjacentPageHorizontalOffset") {
                @Override
                public void setValue(RecentsView recentsView, float v) {
                    if (recentsView.mAdjacentPageHorizontalOffset != v) {
                        recentsView.mAdjacentPageHorizontalOffset = v;
                        recentsView.updatePageOffsets();
                    }
                }

                @Override
                public Float get(RecentsView recentsView) {
                    return recentsView.mAdjacentPageHorizontalOffset;
                }
            };

    public static final int SCROLL_VIBRATION_PRIMITIVE =
            Utilities.ATLEAST_S ? VibrationEffect.Composition.PRIMITIVE_LOW_TICK : -1;
    public static final float SCROLL_VIBRATION_PRIMITIVE_SCALE = 0.6f;
    public static final VibrationEffect SCROLL_VIBRATION_FALLBACK =
            VibrationConstants.EFFECT_TEXTURE_TICK;

    /**
     * Can be used to tint the color of the RecentsView to simulate a scrim that can views
     * excluded from. Really should be a proper scrim.
     * TODO(b/187528071): Remove this and replace with a real scrim.
     */
    private static final FloatProperty<RecentsView> COLOR_TINT =
            new FloatProperty<RecentsView>("colorTint") {
                @Override
                public void setValue(RecentsView recentsView, float v) {
                    recentsView.setColorTint(v);
                }

                @Override
                public Float get(RecentsView recentsView) {
                    return recentsView.getColorTint();
                }
            };

    /**
     * Even though {@link TaskView} has distinct offsetTranslationX/Y and resistance property, they
     * are currently both used to apply secondary translation. Should their use cases change to be
     * more specific, we'd want to create a similar FloatProperty just for a TaskView's
     * offsetX/Y property
     */
    public static final FloatProperty<RecentsView> TASK_SECONDARY_TRANSLATION =
            new FloatProperty<RecentsView>("taskSecondaryTranslation") {
                @Override
                public void setValue(RecentsView recentsView, float v) {
                    recentsView.setTaskViewsResistanceTranslation(v);
                }

                @Override
                public Float get(RecentsView recentsView) {
                    return recentsView.mTaskViewsSecondaryTranslation;
                }
            };

    /**
     * Even though {@link TaskView} has distinct offsetTranslationX/Y and resistance property, they
     * are currently both used to apply secondary translation. Should their use cases change to be
     * more specific, we'd want to create a similar FloatProperty just for a TaskView's
     * offsetX/Y property
     */
    public static final FloatProperty<RecentsView> TASK_PRIMARY_SPLIT_TRANSLATION =
            new FloatProperty<RecentsView>("taskPrimarySplitTranslation") {
                @Override
                public void setValue(RecentsView recentsView, float v) {
                    recentsView.setTaskViewsPrimarySplitTranslation(v);
                }

                @Override
                public Float get(RecentsView recentsView) {
                    return recentsView.mTaskViewsPrimarySplitTranslation;
                }
            };

    public static final FloatProperty<RecentsView> TASK_SECONDARY_SPLIT_TRANSLATION =
            new FloatProperty<RecentsView>("taskSecondarySplitTranslation") {
                @Override
                public void setValue(RecentsView recentsView, float v) {
                    recentsView.setTaskViewsSecondarySplitTranslation(v);
                }

                @Override
                public Float get(RecentsView recentsView) {
                    return recentsView.mTaskViewsSecondarySplitTranslation;
                }
            };

    /** Same as normal SCALE_PROPERTY, but also updates page offsets that depend on this scale. */
    public static final FloatProperty<RecentsView> RECENTS_SCALE_PROPERTY =
            new FloatProperty<RecentsView>("recentsScale") {
                @Override
                public void setValue(RecentsView view, float scale) {
                    view.setScaleX(scale);
                    view.setScaleY(scale);
                    view.mLastComputedTaskStartPushOutDistance = null;
                    view.mLastComputedTaskEndPushOutDistance = null;
                    view.runActionOnRemoteHandles(new Consumer<RemoteTargetHandle>() {
                        @Override
                        public void accept(RemoteTargetHandle remoteTargetHandle) {
                            remoteTargetHandle.getTaskViewSimulator().recentsViewScale.value =
                                    scale;
                        }
                    });
                    view.setTaskViewsResistanceTranslation(view.mTaskViewsSecondaryTranslation);
                    view.updateTaskViewsSnapshotRadius();
                    view.updatePageOffsets();
                }

                @Override
                public Float get(RecentsView view) {
                    return view.getScaleX();
                }
            };

    /**
     * Progress of Recents view from carousel layout to grid layout. If Recents is not shown as a
     * grid, then the value remains 0.
     */
    public static final FloatProperty<RecentsView> RECENTS_GRID_PROGRESS =
            new FloatProperty<RecentsView>("recentsGrid") {
                @Override
                public void setValue(RecentsView view, float gridProgress) {
                    view.setGridProgress(gridProgress);
                }

                @Override
                public Float get(RecentsView view) {
                    return view.mGridProgress;
                }
            };

    /**
     * Alpha of the task thumbnail splash, where being in BackgroundAppState has a value of 1, and
     * being in any other state has a value of 0.
     */
    public static final FloatProperty<RecentsView> TASK_THUMBNAIL_SPLASH_ALPHA =
            new FloatProperty<RecentsView>("taskThumbnailSplashAlpha") {
                @Override
                public void setValue(RecentsView view, float taskThumbnailSplashAlpha) {
                    view.setTaskThumbnailSplashAlpha(taskThumbnailSplashAlpha);
                }

                @Override
                public Float get(RecentsView view) {
                    return view.mTaskThumbnailSplashAlpha;
                }
            };

    // OverScroll constants
    private static final int OVERSCROLL_PAGE_SNAP_ANIMATION_DURATION = 270;

    private static final int DEFAULT_ACTIONS_VIEW_ALPHA_ANIMATION_DURATION = 300;

    private static final int DISMISS_TASK_DURATION = 300;
    private static final int ADDITION_TASK_DURATION = 200;
    private static final float INITIAL_DISMISS_TRANSLATION_INTERPOLATION_OFFSET = 0.55f;
    private static final float ADDITIONAL_DISMISS_TRANSLATION_INTERPOLATION_OFFSET = 0.05f;
    private static final float ANIMATION_DISMISS_PROGRESS_MIDPOINT = 0.5f;
    private static final float END_DISMISS_TRANSLATION_INTERPOLATION_OFFSET = 0.75f;

    private static final float SIGNIFICANT_MOVE_SCREEN_WIDTH_PERCENTAGE = 0.15f;

    protected final RecentsOrientedState mOrientationState;
    protected final BaseActivityInterface<STATE_TYPE, ACTIVITY_TYPE> mSizeStrategy;
    @Nullable
    protected RecentsAnimationController mRecentsAnimationController;
    @Nullable
    protected SurfaceTransactionApplier mSyncTransactionApplier;
    protected int mTaskWidth;
    protected int mTaskHeight;
    // Used to position the top of a task in the top row of the grid
    private float mTaskGridVerticalDiff;
    // The vertical space one grid task takes + space between top and bottom row.
    private float mTopBottomRowHeightDiff;
    // mTaskGridVerticalDiff and mTopBottomRowHeightDiff summed together provides the top
    // position for bottom row of grid tasks.

    @Nullable
    protected RemoteTargetHandle[] mRemoteTargetHandles;
    protected final Rect mLastComputedTaskSize = new Rect();
    protected final Rect mLastComputedGridSize = new Rect();
    protected final Rect mLastComputedGridTaskSize = new Rect();
    protected final Rect mLastComputedDesktopTaskSize = new Rect();
    private TaskView mSelectedTask = null;
    // How much a task that is directly offscreen will be pushed out due to RecentsView scale/pivot.
    @Nullable
    protected Float mLastComputedTaskStartPushOutDistance = null;
    @Nullable
    protected Float mLastComputedTaskEndPushOutDistance = null;
    protected boolean mEnableDrawingLiveTile = false;
    protected final Rect mTempRect = new Rect();
    protected final RectF mTempRectF = new RectF();
    private final PointF mTempPointF = new PointF();
    private final Matrix mTempMatrix = new Matrix();
    private final float[] mTempFloat = new float[1];
    private final List<OnScrollChangedListener> mScrollListeners = new ArrayList<>();

    // The threshold at which we update the SystemUI flags when animating from the task into the app
    public static final float UPDATE_SYSUI_FLAGS_THRESHOLD = 0.85f;

    protected final ACTIVITY_TYPE mActivity;
    private final float mFastFlingVelocity;
    private final int mScrollHapticMinGapMillis;
    private final RecentsModel mModel;
    private final int mSplitPlaceholderSize;
    private final int mSplitPlaceholderInset;
    private final ClearAllButton mClearAllButton;
    private final Rect mClearAllButtonDeadZoneRect = new Rect();
    private final Rect mTaskViewDeadZoneRect = new Rect();
    /**
     * Reflects if Recents is currently in the middle of a gesture
     */
    private boolean mGestureActive;

    // Keeps track of the previously known visible tasks for purposes of loading/unloading task data
    private final SparseBooleanArray mHasVisibleTaskData = new SparseBooleanArray();

    private final InvariantDeviceProfile mIdp;

    /**
     * Getting views should be done via {@link #getTaskViewFromPool(int)}
     */
    private final ViewPool<TaskView> mTaskViewPool;
    private final ViewPool<GroupedTaskView> mGroupedTaskViewPool;
    private final ViewPool<DesktopTaskView> mDesktopTaskViewPool;

    private final TaskOverlayFactory mTaskOverlayFactory;

    protected boolean mDisallowScrollToClearAll;
    private boolean mOverlayEnabled;
    protected boolean mFreezeViewVisibility;
    private boolean mOverviewGridEnabled;
    private boolean mOverviewFullscreenEnabled;
    private boolean mOverviewSelectEnabled;

    private boolean mShouldClampScrollOffset;
    private int mClampedScrollOffsetBound;

    private float mAdjacentPageHorizontalOffset = 0;
    protected float mTaskViewsSecondaryTranslation = 0;
    protected float mTaskViewsPrimarySplitTranslation = 0;
    protected float mTaskViewsSecondarySplitTranslation = 0;
    // Progress from 0 to 1 where 0 is a carousel and 1 is a 2 row grid.
    private float mGridProgress = 0;
    private float mTaskThumbnailSplashAlpha = 0;
    private boolean mShowAsGridLastOnLayout = false;
    private final IntSet mTopRowIdSet = new IntSet();
    private int mClearAllShortTotalWidthTranslation = 0;

    // The GestureEndTarget that is still in progress.
    @Nullable
    protected GestureState.GestureEndTarget mCurrentGestureEndTarget;

    // TODO(b/187528071): Remove these and replace with a real scrim.
    private float mColorTint;
    private final int mTintingColor;
    @Nullable
    private ObjectAnimator mTintingAnimator;

    private int mOverScrollShift = 0;
    private long mScrollLastHapticTimestamp;

    /**
     * TODO: Call reloadIdNeeded in onTaskStackChanged.
     */
    private final TaskStackChangeListener mTaskStackListener = new TaskStackChangeListener() {
        @Override
        public void onActivityPinned(String packageName, int userId, int taskId, int stackId) {
            if (!mHandleTaskStackChanges) {
                return;
            }
            // Check this is for the right user
            if (!checkCurrentOrManagedUserId(userId, getContext())) {
                return;
            }

            // Remove the task immediately from the task list
            TaskView taskView = getTaskViewByTaskId(taskId);
            if (taskView != null) {
                removeView(taskView);
            }
        }

        @Override
        public void onActivityUnpinned() {
            if (!mHandleTaskStackChanges) {
                return;
            }

            reloadIfNeeded();
            enableLayoutTransitions();
        }

        @Override
        public void onTaskRemoved(int taskId) {
            if (!mHandleTaskStackChanges) {
                return;
            }

            TaskView taskView = getTaskViewByTaskId(taskId);
            if (taskView == null) {
                return;
            }
            Task.TaskKey taskKey = taskView.getTask().key;
            UI_HELPER_EXECUTOR.execute(new HandlerRunnable<>(
                    UI_HELPER_EXECUTOR.getHandler(),
                    () -> PackageManagerWrapper.getInstance()
                            .getActivityInfo(taskKey.getComponent(), taskKey.userId) == null,
                    MAIN_EXECUTOR,
                    apkRemoved -> {
                        if (apkRemoved) {
                            dismissTask(taskId);
                        } else {
                            mModel.isTaskRemoved(taskKey.id, taskRemoved -> {
                                if (taskRemoved) {
                                    dismissTask(taskId);
                                }
                            }, RecentsFilterState.getFilter(mFilterState.getPackageNameToFilter()));
                        }
                    }));
        }
    };

    private final PinnedStackAnimationListener mIPipAnimationListener =
            new PinnedStackAnimationListener();
    private int mPipCornerRadius;
    private int mPipShadowRadius;

    // Used to keep track of the last requested task list id, so that we do not request to load the
    // tasks again if we have already requested it and the task list has not changed
    private int mTaskListChangeId = -1;

    // Only valid until the launcher state changes to NORMAL
    /**
     * ID for the current running TaskView view, unique amongst TaskView instances. ID's are set
     * through {@link #getTaskViewFromPool(boolean)} and incremented by {@link #mTaskViewIdCount}
     */
    protected int mRunningTaskViewId = -1;
    private int mTaskViewIdCount;
    private final int[] INVALID_TASK_IDS = new int[]{-1, -1};
    protected boolean mRunningTaskTileHidden;
    @Nullable
    private Task[] mTmpRunningTasks;
    protected int mFocusedTaskViewId = -1;

    private boolean mTaskIconScaledDown = false;
    private boolean mRunningTaskShowScreenshot = false;

    private boolean mOverviewStateEnabled;
    private boolean mHandleTaskStackChanges;
    private boolean mSwipeDownShouldLaunchApp;
    private boolean mTouchDownToStartHome;
    private final float mSquaredTouchSlop;
    private int mDownX;
    private int mDownY;

    @Nullable
    private PendingAnimation mPendingAnimation;
    @Nullable
    private LayoutTransition mLayoutTransition;

    @ViewDebug.ExportedProperty(category = "launcher")
    protected float mContentAlpha = 1;
    @ViewDebug.ExportedProperty(category = "launcher")
    protected float mFullscreenProgress = 0;
    /**
     * How modal is the current task to be displayed, 1 means the task is fully modal and no other
     * tasks are show. 0 means the task is displays in context in the list with other tasks.
     */
    @ViewDebug.ExportedProperty(category = "launcher")
    protected float mTaskModalness = 0;

    // Keeps track of task id whose visual state should not be reset
    private int mIgnoreResetTaskId = -1;
    protected boolean mLoadPlanEverApplied;

    // Variables for empty state
    private final Drawable mEmptyIcon;
    private final CharSequence mEmptyMessage;
    private final TextPaint mEmptyMessagePaint;
    private final Point mLastMeasureSize = new Point();
    private final int mEmptyMessagePadding;
    private boolean mShowEmptyMessage;
    @Nullable
    private OnEmptyMessageUpdatedListener mOnEmptyMessageUpdatedListener;
    @Nullable
    private Layout mEmptyTextLayout;

    /**
     * Placeholder view indicating where the first split screen selected app will be placed
     */
    protected SplitSelectStateController mSplitSelectStateController;

    /**
     * The first task that split screen selection was initiated with. When split select state is
     * initialized, we create a
     * {@link #createTaskDismissAnimation(TaskView, boolean, boolean, long, boolean)} for this
     * TaskView but don't actually remove the task since the user might back out. As such, we also
     * ensure this View doesn't go back into the {@link #mTaskViewPool},
     * see {@link #onViewRemoved(View)}
     */
    @Nullable
    private TaskView mSplitHiddenTaskView;
    @Nullable
    private TaskView mSecondSplitHiddenView;
    @Nullable
    private SplitBounds mSplitBoundsConfig;
    private final Toast mSplitUnsupportedToast = Toast.makeText(getContext(),
            R.string.toast_split_app_unsupported, Toast.LENGTH_SHORT);

    private SplitInstructionsView mSplitInstructionsView;

    @Nullable
    private SplitSelectSource mSplitSelectSource;

    private final SplitSelectionListener mSplitSelectionListener = new SplitSelectionListener() {
        @Override
        public void onSplitSelectionConfirmed() { }

        @Override
        public void onSplitSelectionActive() { }

        @Override
        public void onSplitSelectionExit(boolean launchedSplit) {
            resetFromSplitSelectionState();
        }
    };

    /**
     * Keeps track of the index of the TaskView that split screen was initialized with so we know
     * where to insert it back into list of taskViews in case user backs out of entering split
     * screen.
     * NOTE: This index is the index while {@link #mSplitHiddenTaskView} was a child of recentsView,
     * this doesn't get adjusted to reflect the new child count after the taskView is dismissed/
     * removed from recentsView
     */
    private int mSplitHiddenTaskViewIndex = -1;
    @Nullable
    private FloatingTaskView mSecondFloatingTaskView;

    /**
     * The task to be removed and immediately re-added. Should not be added to task pool.
     */
    @Nullable
    private TaskView mMovingTaskView;

    private OverviewActionsView mActionsView;
    private ObjectAnimator mActionsViewAlphaAnimator;
    private float mActionsViewAlphaAnimatorFinalValue;

    /**
     * Keeps track of the desktop task. Optional and only present when the feature flag is enabled.
     */
    @Nullable
    private DesktopTaskView mDesktopTaskView;

    private MultiWindowModeChangedListener mMultiWindowModeChangedListener =
            new MultiWindowModeChangedListener() {
                @Override
                public void onMultiWindowModeChanged(boolean inMultiWindowMode) {
                    mOrientationState.setMultiWindowMode(inMultiWindowMode);
                    setLayoutRotation(mOrientationState.getTouchRotation(),
                            mOrientationState.getDisplayRotation());
                    updateChildTaskOrientations();
                    if (!inMultiWindowMode && mOverviewStateEnabled) {
                        // TODO: Re-enable layout transitions for addition of the unpinned task
                        reloadIfNeeded();
                    }
                }
            };

    @Nullable
    private RunnableList mSideTaskLaunchCallback;
    @Nullable
    private TaskLaunchListener mTaskLaunchListener;

    // keeps track of the state of the filter for tasks in recents view
    private final RecentsFilterState mFilterState = new RecentsFilterState();

    public RecentsView(Context context, @Nullable AttributeSet attrs, int defStyleAttr,
            BaseActivityInterface sizeStrategy) {
        super(context, attrs, defStyleAttr);
        setEnableFreeScroll(true);
        mSizeStrategy = sizeStrategy;
        mActivity = BaseActivity.fromContext(context);
        mOrientationState = new RecentsOrientedState(
                context, mSizeStrategy, this::animateRecentsRotationInPlace);
        final int rotation = mActivity.getDisplay().getRotation();
        mOrientationState.setRecentsRotation(rotation);

        mScrollHapticMinGapMillis = getResources()
                .getInteger(R.integer.recentsScrollHapticMinGapMillis);
        mFastFlingVelocity = getResources()
                .getDimensionPixelSize(R.dimen.recents_fast_fling_velocity);
        mModel = RecentsModel.INSTANCE.get(context);
        mIdp = InvariantDeviceProfile.INSTANCE.get(context);

        mClearAllButton = (ClearAllButton) LayoutInflater.from(context)
                .inflate(R.layout.overview_clear_all_button, this, false);
        mClearAllButton.setOnClickListener(this::dismissAllTasks);
        mTaskViewPool = new ViewPool<>(context, this, R.layout.task, 20 /* max size */,
                10 /* initial size */);
        mGroupedTaskViewPool = new ViewPool<>(context, this,
                R.layout.task_grouped, 20 /* max size */, 10 /* initial size */);
        mDesktopTaskViewPool = new ViewPool<>(context, this, R.layout.task_desktop,
                5 /* max size */, 1 /* initial size */);

        mIsRtl = mOrientationHandler.getRecentsRtlSetting(getResources());
        setLayoutDirection(mIsRtl ? View.LAYOUT_DIRECTION_RTL : View.LAYOUT_DIRECTION_LTR);
        mSplitPlaceholderSize = getResources().getDimensionPixelSize(
                R.dimen.split_placeholder_size);
        mSplitPlaceholderInset = getResources().getDimensionPixelSize(
                R.dimen.split_placeholder_inset);
        mSquaredTouchSlop = squaredTouchSlop(context);
        mClampedScrollOffsetBound = getResources().getDimensionPixelSize(
                R.dimen.transient_taskbar_clamped_offset_bound);

        mEmptyIcon = context.getDrawable(R.drawable.ic_empty_recents);
        mEmptyIcon.setCallback(this);
        mEmptyMessage = context.getText(R.string.recents_empty_message);
        mEmptyMessagePaint = new TextPaint();
        mEmptyMessagePaint.setColor(Themes.getAttrColor(context, android.R.attr.textColorPrimary));
        mEmptyMessagePaint.setTextSize(getResources()
                .getDimension(R.dimen.recents_empty_message_text_size));
        mEmptyMessagePaint.setTypeface(Typeface.create(Themes.getDefaultBodyFont(context),
                Typeface.NORMAL));
        mEmptyMessagePaint.setAntiAlias(true);
        mEmptyMessagePadding = getResources()
                .getDimensionPixelSize(R.dimen.recents_empty_message_text_padding);
        setWillNotDraw(false);
        updateEmptyMessage();
        mOrientationHandler = mOrientationState.getOrientationHandler();

        mTaskOverlayFactory = Overrides.getObject(
                TaskOverlayFactory.class,
                context.getApplicationContext(),
                R.string.task_overlay_factory_class);

        // Initialize quickstep specific cache params here, as this is constructed only once
        mActivity.getViewCache().setCacheSize(R.layout.digital_wellbeing_toast, 5);

        mTintingColor = getForegroundScrimDimColor(context);

        // if multi-instance feature is enabled
        if (FeatureFlags.ENABLE_MULTI_INSTANCE.get()) {
            // invalidate the current list of tasks if filter changes with a fading in/out animation
            mFilterState.setOnFilterUpdatedListener(() -> {
                Animator animatorFade = mActivity.getStateManager().createStateElementAnimation(
                        RecentsAtomicAnimationFactory.INDEX_RECENTS_FADE_ANIM, 1f, 0f);
                Animator animatorAppear = mActivity.getStateManager().createStateElementAnimation(
                        RecentsAtomicAnimationFactory.INDEX_RECENTS_FADE_ANIM, 0f, 1f);
                animatorFade.addListener(new AnimatorListenerAdapter() {
                    @Override
                    public void onAnimationEnd(@NonNull Animator animation) {
                        RecentsView.this.invalidateTaskList();
                        updateClearAllFunction();
                        reloadIfNeeded();
                        if (mPendingAnimation != null) {
                            mPendingAnimation.addEndListener(success -> {
                                animatorAppear.start();
                            });
                        } else {
                            animatorAppear.start();
                        }
                    }
                });
                animatorFade.start();
            });
        }
        // make sure filter is turned off by default
        mFilterState.setFilterBy(null);
    }

    /** Get the state of the filter */
    public RecentsFilterState getFilterState() {
        return mFilterState;
    }

    /**
     * Toggles the filter and reloads the recents view if needed.
     *
     * @param packageName package name to filter by if the filter is being turned on;
     *                    should be null if filter is being turned off
     */
    public void setAndApplyFilter(@Nullable String packageName) {
        mFilterState.setFilterBy(packageName);
    }

    /**
     * Updates the "Clear All" button and its function depending on the recents view state.
     *
     * TODO: add a different button for going back to overview. Present solution is for demo only.
     */
    public void updateClearAllFunction() {
        if (mFilterState.isFiltered()) {
            mClearAllButton.setText(R.string.recents_back);
            mClearAllButton.setOnClickListener((view) -> {
                this.setAndApplyFilter(null);
            });
        } else {
            mClearAllButton.setText(R.string.recents_clear_all);
            mClearAllButton.setOnClickListener(this::dismissAllTasks);
        }
    }

    /**
     * Invalidates the list of tasks so that an update occurs to the list of tasks if requested.
     */
    private void invalidateTaskList() {
        mTaskListChangeId = -1;
    }

    public OverScroller getScroller() {
        return mScroller;
    }

    public boolean isRtl() {
        return mIsRtl;
    }

    @Override
    protected void initEdgeEffect() {
        mEdgeGlowLeft = new TranslateEdgeEffect(getContext());
        mEdgeGlowRight = new TranslateEdgeEffect(getContext());
    }

    @Override
    protected void drawEdgeEffect(Canvas canvas) {
        // Do not draw edge effect
    }

    @Override
    protected void dispatchDraw(Canvas canvas) {
        // Draw overscroll
        if (mAllowOverScroll && (!mEdgeGlowRight.isFinished() || !mEdgeGlowLeft.isFinished())) {
            final int restoreCount = canvas.save();

            int primarySize = mOrientationHandler.getPrimaryValue(getWidth(), getHeight());
            int scroll = OverScroll.dampedScroll(getUndampedOverScrollShift(), primarySize);
            mOrientationHandler.setPrimary(canvas, CANVAS_TRANSLATE, scroll);

            if (mOverScrollShift != scroll) {
                mOverScrollShift = scroll;
                dispatchScrollChanged();
            }

            super.dispatchDraw(canvas);
            canvas.restoreToCount(restoreCount);
        } else {
            if (mOverScrollShift != 0) {
                mOverScrollShift = 0;
                dispatchScrollChanged();
            }
            super.dispatchDraw(canvas);
        }
        if (mEnableDrawingLiveTile && mRemoteTargetHandles != null) {
            redrawLiveTile();
        }
    }

    private float getUndampedOverScrollShift() {
        final int width = getWidth();
        final int height = getHeight();
        int primarySize = mOrientationHandler.getPrimaryValue(width, height);
        int secondarySize = mOrientationHandler.getSecondaryValue(width, height);

        float effectiveShift = 0;
        if (!mEdgeGlowLeft.isFinished()) {
            mEdgeGlowLeft.setSize(secondarySize, primarySize);
            if (((TranslateEdgeEffect) mEdgeGlowLeft).getTranslationShift(mTempFloat)) {
                effectiveShift = mTempFloat[0];
                postInvalidateOnAnimation();
            }
        }
        if (!mEdgeGlowRight.isFinished()) {
            mEdgeGlowRight.setSize(secondarySize, primarySize);
            if (((TranslateEdgeEffect) mEdgeGlowRight).getTranslationShift(mTempFloat)) {
                effectiveShift -= mTempFloat[0];
                postInvalidateOnAnimation();
            }
        }

        return effectiveShift * primarySize;
    }

    /**
     * Returns the view shift due to overscroll
     */
    public int getOverScrollShift() {
        return mOverScrollShift;
    }

    @Override
    @Nullable
    public Task onTaskThumbnailChanged(int taskId, ThumbnailData thumbnailData) {
        if (mHandleTaskStackChanges) {
            TaskView taskView = getTaskViewByTaskId(taskId);
            if (taskView != null) {
                for (TaskIdAttributeContainer container :
                        taskView.getTaskIdAttributeContainers()) {
                    if (container == null || taskId != container.getTask().key.id) {
                        continue;
                    }
                    container.getThumbnailView().setThumbnail(container.getTask(), thumbnailData);
                }
            }
        }
        return null;
    }

    @Override
    public void onTaskIconChanged(String pkg, UserHandle user) {
        for (int i = 0; i < getTaskViewCount(); i++) {
            TaskView tv = requireTaskViewAt(i);
            Task task = tv.getTask();
            if (task != null && task.key != null && pkg.equals(task.key.getPackageName())
                    && task.key.userId == user.getIdentifier()) {
                task.icon = null;
                if (tv.getIconView().getDrawable() != null) {
                    tv.onTaskListVisibilityChanged(true /* visible */);
                }
            }
        }
    }

    @Override
    public void onTaskIconChanged(int taskId) {
        TaskView taskView = getTaskViewByTaskId(taskId);
        if (taskView != null) {
            taskView.refreshTaskThumbnailSplash();
        }
    }

    /**
     * Update the thumbnail(s) of the relevant TaskView.
     * @param refreshNow Refresh immediately if it's true.
     */
    @Nullable
    public TaskView updateThumbnail(
            HashMap<Integer, ThumbnailData> thumbnailData, boolean refreshNow) {
        TaskView updatedTaskView = null;
        for (Map.Entry<Integer, ThumbnailData> entry : thumbnailData.entrySet()) {
            Integer id = entry.getKey();
            ThumbnailData thumbnail = entry.getValue();
            TaskView taskView = getTaskViewByTaskId(id);
            if (taskView == null) {
                continue;
            }
            // taskView could be a GroupedTaskView, so select the relevant task by ID
            TaskIdAttributeContainer taskAttributes = taskView.getTaskAttributesById(id);
            if (taskAttributes == null) {
                continue;
            }
            Task task = taskAttributes.getTask();
            TaskThumbnailView taskThumbnailView = taskAttributes.getThumbnailView();
            taskThumbnailView.setThumbnail(task, thumbnail, refreshNow);
            // thumbnailData can contain 1-2 ids, but they should correspond to the same
            // TaskView, so overwriting is ok
            updatedTaskView = taskView;
        }

        return updatedTaskView;
    }

    @Override
    protected void onWindowVisibilityChanged(int visibility) {
        super.onWindowVisibilityChanged(visibility);
        updateTaskStackListenerState();
    }

    public void init(OverviewActionsView actionsView, SplitSelectStateController splitController) {
        mActionsView = actionsView;
        mActionsView.updateHiddenFlags(HIDDEN_NO_TASKS, getTaskViewCount() == 0);
        mSplitSelectStateController = splitController;
    }

    public SplitSelectStateController getSplitSelectController() {
        return mSplitSelectStateController;
    }

    public boolean isSplitSelectionActive() {
        return mSplitSelectStateController.isSplitSelectActive();
    }

    /**
     * See overridden implementations
     * @return {@code true} if child TaskViews can be launched when user taps on them
     */
    protected boolean canLaunchFullscreenTask() {
        return true;
    }

    @Override
    protected void onAttachedToWindow() {
        super.onAttachedToWindow();
        updateTaskStackListenerState();
        mModel.getThumbnailCache().getHighResLoadingState().addCallback(this);
        mActivity.addMultiWindowModeChangedListener(mMultiWindowModeChangedListener);
        TaskStackChangeListeners.getInstance().registerTaskStackListener(mTaskStackListener);
        mSyncTransactionApplier = new SurfaceTransactionApplier(this);
        runActionOnRemoteHandles(remoteTargetHandle -> remoteTargetHandle.getTransformParams()
                .setSyncTransactionApplier(mSyncTransactionApplier));
        RecentsModel.INSTANCE.get(getContext()).addThumbnailChangeListener(this);
        mIPipAnimationListener.setActivityAndRecentsView(mActivity, this);
        SystemUiProxy.INSTANCE.get(getContext()).setPipAnimationListener(
                mIPipAnimationListener);
        mOrientationState.initListeners();
        mTaskOverlayFactory.initListeners();
        if (FeatureFlags.ENABLE_SPLIT_FROM_WORKSPACE_TO_WORKSPACE.get()) {
            mSplitSelectStateController.registerSplitListener(mSplitSelectionListener);
        }
    }

    @Override
    protected void onDetachedFromWindow() {
        super.onDetachedFromWindow();
        updateTaskStackListenerState();
        mModel.getThumbnailCache().getHighResLoadingState().removeCallback(this);
        mActivity.removeMultiWindowModeChangedListener(mMultiWindowModeChangedListener);
        TaskStackChangeListeners.getInstance().unregisterTaskStackListener(mTaskStackListener);
        mSyncTransactionApplier = null;
        runActionOnRemoteHandles(remoteTargetHandle -> remoteTargetHandle.getTransformParams()
                .setSyncTransactionApplier(null));
        executeSideTaskLaunchCallback();
        RecentsModel.INSTANCE.get(getContext()).removeThumbnailChangeListener(this);
        SystemUiProxy.INSTANCE.get(getContext()).setPipAnimationListener(null);
        mIPipAnimationListener.setActivityAndRecentsView(null, null);
        mOrientationState.destroyListeners();
        mTaskOverlayFactory.removeListeners();
        if (FeatureFlags.ENABLE_SPLIT_FROM_WORKSPACE_TO_WORKSPACE.get()) {
            mSplitSelectStateController.unregisterSplitListener(mSplitSelectionListener);
        }
    }

    @Override
    public void onViewRemoved(View child) {
        super.onViewRemoved(child);

        // Clear the task data for the removed child if it was visible unless:
        // - It's the initial taskview for entering split screen, we only pretend to dismiss the
        // task
        // - It's the focused task to be moved to the front, we immediately re-add the task
        if (child instanceof TaskView && child != mSplitHiddenTaskView
                && child != mMovingTaskView) {
            TaskView taskView = (TaskView) child;
            for (int i : taskView.getTaskIds()) {
                mHasVisibleTaskData.delete(i);
            }
            if (child instanceof GroupedTaskView) {
                mGroupedTaskViewPool.recycle((GroupedTaskView) taskView);
            } else if (child instanceof DesktopTaskView) {
                mDesktopTaskViewPool.recycle((DesktopTaskView) taskView);
            } else {
                mTaskViewPool.recycle(taskView);
            }
            taskView.setTaskViewId(-1);
            mActionsView.updateHiddenFlags(HIDDEN_NO_TASKS, getTaskViewCount() == 0);
        }
    }

    @Override
    public void onViewAdded(View child) {
        super.onViewAdded(child);
        child.setAlpha(mContentAlpha);
        // RecentsView is set to RTL in the constructor when system is using LTR. Here we set the
        // child direction back to match system settings.
        child.setLayoutDirection(mIsRtl ? View.LAYOUT_DIRECTION_LTR : View.LAYOUT_DIRECTION_RTL);
        mActionsView.updateHiddenFlags(HIDDEN_NO_TASKS, false);
        updateEmptyMessage();
    }

    @Override
    public void draw(Canvas canvas) {
        maybeDrawEmptyMessage(canvas);
        super.draw(canvas);
    }

    @Override
    public boolean requestChildRectangleOnScreen(View child, Rect rectangle, boolean immediate) {
        if (isModal()) {
            // Do not scroll when clicking on a modal grid task, as it will already be centered
            // on screen.
            return false;
        }
        return super.requestChildRectangleOnScreen(child, rectangle, immediate);
    }

    public void addSideTaskLaunchCallback(RunnableList callback) {
        if (mSideTaskLaunchCallback == null) {
            mSideTaskLaunchCallback = new RunnableList();
        }
        mSideTaskLaunchCallback.add(callback::executeAllAndDestroy);
    }

    /**
     * This is a one-time callback when touching in live tile mode. It's reset to null right
     * after it's called.
     */
    public void setTaskLaunchListener(TaskLaunchListener taskLaunchListener) {
        mTaskLaunchListener = taskLaunchListener;
    }

    public void onTaskLaunchedInLiveTileMode() {
        if (mTaskLaunchListener != null) {
            mTaskLaunchListener.onTaskLaunched();
            mTaskLaunchListener = null;
        }
    }

    private void executeSideTaskLaunchCallback() {
        if (mSideTaskLaunchCallback != null) {
            mSideTaskLaunchCallback.executeAllAndDestroy();
            mSideTaskLaunchCallback = null;
        }
    }

    /**
     * TODO(b/195675206) Check both taskIDs from runningTaskViewId
     *  and launch if either of them is {@param taskId}
     */
    public void launchSideTaskInLiveTileModeForRestartedApp(int taskId) {
        int runningTaskViewId = getTaskViewIdFromTaskId(taskId);
        if (mRunningTaskViewId == -1 ||
                mRunningTaskViewId != runningTaskViewId ||
                mRemoteTargetHandles == null) {
            return;
        }

        TransformParams params = mRemoteTargetHandles[0].getTransformParams();
        RemoteAnimationTargets targets = params.getTargetSet();
        if (targets != null && targets.findTask(taskId) != null) {
            launchSideTaskInLiveTileMode(taskId, targets.apps, targets.wallpapers,
                    targets.nonApps);
        }
    }

    public void launchSideTaskInLiveTileMode(int taskId, RemoteAnimationTarget[] apps,
            RemoteAnimationTarget[] wallpaper, RemoteAnimationTarget[] nonApps) {
        AnimatorSet anim = new AnimatorSet();
        TaskView taskView = getTaskViewByTaskId(taskId);
        if (taskView == null || !isTaskViewVisible(taskView)) {
            // TODO: Refine this animation.
            SurfaceTransactionApplier surfaceApplier =
                    new SurfaceTransactionApplier(mActivity.getDragLayer());
            ValueAnimator appAnimator = ValueAnimator.ofFloat(0, 1);
            appAnimator.setDuration(RECENTS_LAUNCH_DURATION);
            appAnimator.setInterpolator(ACCELERATE_DECELERATE);
            appAnimator.addUpdateListener(valueAnimator -> {
                float percent = valueAnimator.getAnimatedFraction();
                SurfaceTransaction transaction = new SurfaceTransaction();
                Matrix matrix = new Matrix();
                matrix.postScale(percent, percent);
                matrix.postTranslate(mActivity.getDeviceProfile().widthPx * (1 - percent) / 2,
                        mActivity.getDeviceProfile().heightPx * (1 - percent) / 2);
                transaction.forSurface(apps[apps.length - 1].leash)
                        .setAlpha(percent)
                        .setMatrix(matrix);
                surfaceApplier.scheduleApply(transaction);
            });
            appAnimator.addListener(new AnimatorListenerAdapter() {
                @Override
                public void onAnimationStart(Animator animation) {
                    super.onAnimationStart(animation);
                    final SurfaceTransaction showTransaction = new SurfaceTransaction();
                    for (int i = apps.length - 1; i >= 0; --i) {
                        showTransaction.getTransaction().show(apps[i].leash);
                    }
                    surfaceApplier.scheduleApply(showTransaction);
                }
            });
            anim.play(appAnimator);
            anim.addListener(new AnimatorListenerAdapter() {
                @Override
                public void onAnimationEnd(Animator animation) {
                    finishRecentsAnimation(false /* toRecents */, null);
                }
            });
        } else {
            TaskViewUtils.composeRecentsLaunchAnimator(anim, taskView, apps, wallpaper, nonApps,
                    true /* launcherClosing */, mActivity.getStateManager(), this,
                    getDepthController());
        }
        anim.start();
    }

    public boolean isTaskViewVisible(TaskView tv) {
        if (showAsGrid()) {
            int screenStart = mOrientationHandler.getPrimaryScroll(this);
            int screenEnd = screenStart + mOrientationHandler.getMeasuredSize(this);
            return isTaskViewWithinBounds(tv, screenStart, screenEnd);
        } else {
            // For now, just check if it's the active task or an adjacent task
            return Math.abs(indexOfChild(tv) - getNextPage()) <= 1;
        }
    }

    public boolean isTaskViewFullyVisible(TaskView tv) {
        if (showAsGrid()) {
            int screenStart = mOrientationHandler.getPrimaryScroll(this);
            int screenEnd = screenStart + mOrientationHandler.getMeasuredSize(this);
            return isTaskViewFullyWithinBounds(tv, screenStart, screenEnd);
        } else {
            // For now, just check if it's the active task
            return indexOfChild(tv) == getNextPage();
        }
    }

    @Nullable
    private TaskView getLastGridTaskView() {
        return getLastGridTaskView(getTopRowIdArray(), getBottomRowIdArray());
    }

    @Nullable
    private TaskView getLastGridTaskView(IntArray topRowIdArray, IntArray bottomRowIdArray) {
        if (topRowIdArray.isEmpty() && bottomRowIdArray.isEmpty()) {
            return null;
        }
        int lastTaskViewId = topRowIdArray.size() >= bottomRowIdArray.size() ? topRowIdArray.get(
                topRowIdArray.size() - 1) : bottomRowIdArray.get(bottomRowIdArray.size() - 1);
        return getTaskViewFromTaskViewId(lastTaskViewId);
    }

    private int getSnapToLastTaskScrollDiff() {
        // Snap to a position where ClearAll is just invisible.
        int screenStart = mOrientationHandler.getPrimaryScroll(this);
        int clearAllScroll = getScrollForPage(indexOfChild(mClearAllButton));
        int clearAllWidth = mOrientationHandler.getPrimarySize(mClearAllButton);
        int lastTaskScroll = getLastTaskScroll(clearAllScroll, clearAllWidth);
        return screenStart - lastTaskScroll;
    }

    private int getLastTaskScroll(int clearAllScroll, int clearAllWidth) {
        int distance = clearAllWidth + getClearAllExtraPageSpacing();
        return clearAllScroll + (mIsRtl ? distance : -distance);
    }

    private boolean isTaskViewWithinBounds(TaskView tv, int start, int end) {
        int taskStart = mOrientationHandler.getChildStart(tv) + (int) tv.getOffsetAdjustment(
                showAsGrid());
        int taskSize = (int) (mOrientationHandler.getMeasuredSize(tv) * tv.getSizeAdjustment(
                showAsFullscreen()));
        int taskEnd = taskStart + taskSize;
        return (taskStart >= start && taskStart <= end) || (taskEnd >= start
                && taskEnd <= end);
    }

    private boolean isTaskViewFullyWithinBounds(TaskView tv, int start, int end) {
        int taskStart = mOrientationHandler.getChildStart(tv) + (int) tv.getOffsetAdjustment(
                showAsGrid());
        int taskSize = (int) (mOrientationHandler.getMeasuredSize(tv) * tv.getSizeAdjustment(
                showAsFullscreen()));
        int taskEnd = taskStart + taskSize;
        return taskStart >= start && taskEnd <= end;
    }

    /**
     * Returns true if the task is in expected scroll position.
     *
     * @param taskIndex the index of the task
     */
    public boolean isTaskInExpectedScrollPosition(int taskIndex) {
        return getScrollForPage(taskIndex) == getPagedOrientationHandler().getPrimaryScroll(this);
    }

    private boolean isFocusedTaskInExpectedScrollPosition() {
        TaskView focusedTask = getFocusedTaskView();
        return focusedTask != null && isTaskInExpectedScrollPosition(indexOfChild(focusedTask));
    }

    /**
     * Returns a {@link TaskView} that has taskId matching {@code taskId} or null if no match.
     */
    @Nullable
    public TaskView getTaskViewByTaskId(int taskId) {
        if (taskId == INVALID_TASK_ID) {
            return null;
        }

        for (int i = 0; i < getTaskViewCount(); i++) {
            TaskView taskView = requireTaskViewAt(i);
            if (taskView.containsTaskId(taskId)) {
                return taskView;
            }
        }
        return null;
    }

    /**
     * Returns a {@link TaskView} that has taskIds matching {@code taskIds} or null if no match.
     */
    @Nullable
    public TaskView getTaskViewByTaskIds(int[] taskIds) {
        if (!hasAnyValidTaskIds(taskIds)) {
            return null;
        }

        for (int i = 0; i < getTaskViewCount(); i++) {
            TaskView taskView = requireTaskViewAt(i);
            if (Arrays.equals(taskIds, taskView.getTaskIds())) {
                return taskView;
            }
        }
        return null;
    }

    /** Returns false if {@code taskIds} is null or contains invalid values, true otherwise */
    private boolean hasAnyValidTaskIds(int[] taskIds) {
        return taskIds != null && !Arrays.equals(taskIds, INVALID_TASK_IDS);
    }

    public void setOverviewStateEnabled(boolean enabled) {
        mOverviewStateEnabled = enabled;
        updateTaskStackListenerState();
        mOrientationState.setRotationWatcherEnabled(enabled);
        if (!enabled) {
            // Reset the running task when leaving overview since it can still have a reference to
            // its thumbnail
            mTmpRunningTasks = null;
            mSplitBoundsConfig = null;
        }
        updateLocusId();
    }

    /**
     * Whether the Clear All button is hidden or fully visible. Used to determine if center
     * displayed page is a task or the Clear All button.
     *
     * @return True = Clear All button not fully visible, center page is a task. False = Clear All
     * button fully visible, center page is Clear All button.
     */
    public boolean isClearAllHidden() {
        return mClearAllButton.getAlpha() != 1f;
    }

    @Override
    protected void onPageBeginTransition() {
        super.onPageBeginTransition();
        if (!mActivity.getDeviceProfile().isTablet) {
            mActionsView.updateDisabledFlags(OverviewActionsView.DISABLED_SCROLLING, true);
        }
        if (mOverviewStateEnabled) { // only when in overview
            InteractionJankMonitorWrapper.begin(/* view= */ this,
                    InteractionJankMonitorWrapper.CUJ_RECENTS_SCROLLING);
        }
    }

    @Override
    protected void onPageEndTransition() {
        super.onPageEndTransition();
        ActiveGestureLog.INSTANCE.addLog(
                "onPageEndTransition: current page index updated", getNextPage());
        if (isClearAllHidden() && !mActivity.getDeviceProfile().isTablet) {
            mActionsView.updateDisabledFlags(OverviewActionsView.DISABLED_SCROLLING, false);
        }
        if (getNextPage() > 0) {
            setSwipeDownShouldLaunchApp(true);
        }
        InteractionJankMonitorWrapper.end(InteractionJankMonitorWrapper.CUJ_RECENTS_SCROLLING);
    }

    @Override
    protected boolean isSignificantMove(float absoluteDelta, int pageOrientedSize) {
        DeviceProfile deviceProfile = mActivity.getDeviceProfile();
        if (!deviceProfile.isTablet) {
            return super.isSignificantMove(absoluteDelta, pageOrientedSize);
        }

        return absoluteDelta
                > deviceProfile.availableWidthPx * SIGNIFICANT_MOVE_SCREEN_WIDTH_PERCENTAGE;
    }

    @Override
    public boolean onTouchEvent(MotionEvent ev) {
        super.onTouchEvent(ev);

        if (showAsGrid()) {
            int taskCount = getTaskViewCount();
            for (int i = 0; i < taskCount; i++) {
                TaskView taskView = requireTaskViewAt(i);
                if (isTaskViewVisible(taskView) && taskView.offerTouchToChildren(ev)) {
                    // Keep consuming events to pass to delegate
                    return true;
                }
            }
        } else {
            TaskView taskView = getCurrentPageTaskView();
            if (taskView != null && taskView.offerTouchToChildren(ev)) {
                // Keep consuming events to pass to delegate
                return true;
            }
        }

        final int x = (int) ev.getX();
        final int y = (int) ev.getY();
        switch (ev.getAction()) {
            case MotionEvent.ACTION_UP:
                if (mTouchDownToStartHome) {
                    startHome();
                }
                mTouchDownToStartHome = false;
                break;
            case MotionEvent.ACTION_CANCEL:
                mTouchDownToStartHome = false;
                break;
            case MotionEvent.ACTION_MOVE:
                // Passing the touch slop will not allow dismiss to home
                if (mTouchDownToStartHome &&
                        (isHandlingTouch() ||
                                squaredHypot(mDownX - x, mDownY - y) > mSquaredTouchSlop)) {
                    mTouchDownToStartHome = false;
                }
                break;
            case MotionEvent.ACTION_DOWN:
                // Touch down anywhere but the deadzone around the visible clear all button and
                // between the task views will start home on touch up
                if (!isHandlingTouch() && !isModal()) {
                    if (mShowEmptyMessage) {
                        mTouchDownToStartHome = true;
                    } else {
                        updateDeadZoneRects();
                        final boolean clearAllButtonDeadZoneConsumed =
                                mClearAllButton.getAlpha() == 1
                                        && mClearAllButtonDeadZoneRect.contains(x, y);
                        final boolean cameFromNavBar = (ev.getEdgeFlags() & EDGE_NAV_BAR) != 0;
                        if (!clearAllButtonDeadZoneConsumed && !cameFromNavBar
                                && !mTaskViewDeadZoneRect.contains(x + getScrollX(), y)) {
                            mTouchDownToStartHome = true;
                        }
                    }
                }
                mDownX = x;
                mDownY = y;
                break;
        }

        return isHandlingTouch();
    }

    @Override
    protected void onNotSnappingToPageInFreeScroll() {
        int finalPos = mScroller.getFinalX();
        if (finalPos > mMinScroll && finalPos < mMaxScroll) {
            int firstPageScroll = getScrollForPage(!mIsRtl ? 0 : getPageCount() - 1);
            int lastPageScroll = getScrollForPage(!mIsRtl ? getPageCount() - 1 : 0);

            // If scrolling ends in the half of the added space that is closer to
            // the end, settle to the end. Otherwise snap to the nearest page.
            // If flinging past one of the ends, don't change the velocity as it
            // will get stopped at the end anyway.
            int pageSnapped = finalPos < (firstPageScroll + mMinScroll) / 2
                    ? mMinScroll
                    : finalPos > (lastPageScroll + mMaxScroll) / 2
                            ? mMaxScroll
                            : getScrollForPage(mNextPage);

            if (showAsGrid()) {
                if (isSplitSelectionActive()) {
                    return;
                }
                TaskView taskView = getTaskViewAt(mNextPage);
                // Snap to fully visible focused task and clear all button.
                boolean shouldSnapToFocusedTask = taskView != null && taskView.isFocusedTask()
                        && isTaskViewFullyVisible(taskView);
                boolean shouldSnapToClearAll = mNextPage == indexOfChild(mClearAllButton);
                if (!shouldSnapToFocusedTask && !shouldSnapToClearAll) {
                    return;
                }
            }

            mScroller.setFinalX(pageSnapped);
            // Ensure the scroll/snap doesn't happen too fast;
            int extraScrollDuration = OVERSCROLL_PAGE_SNAP_ANIMATION_DURATION
                    - mScroller.getDuration();
            if (extraScrollDuration > 0) {
                mScroller.extendDuration(extraScrollDuration);
            }
        }
    }

    @Override
    protected void onEdgeAbsorbingScroll() {
        vibrateForScroll();
    }

    @Override
    protected void onScrollOverPageChanged() {
        vibrateForScroll();
    }

    private void vibrateForScroll() {
        long now = SystemClock.uptimeMillis();
        if (now - mScrollLastHapticTimestamp > mScrollHapticMinGapMillis) {
            mScrollLastHapticTimestamp = now;
            VibratorWrapper.INSTANCE.get(mContext).vibrate(SCROLL_VIBRATION_PRIMITIVE,
                    SCROLL_VIBRATION_PRIMITIVE_SCALE, SCROLL_VIBRATION_FALLBACK);
        }
    }

    @Override
    protected void determineScrollingStart(MotionEvent ev, float touchSlopScale) {
        // Enables swiping to the left or right only if the task overlay is not modal.
        if (!isModal()) {
            super.determineScrollingStart(ev, touchSlopScale);
        }
    }

    /**
     * Moves the running task to the front of the carousel in tablets, to minimize animation
     * required to move the running task in grid.
     */
    public void moveRunningTaskToFront() {
        if (!mActivity.getDeviceProfile().isTablet) {
            return;
        }

        TaskView runningTaskView = getRunningTaskView();
        if (runningTaskView == null) {
            return;
        }

        if (indexOfChild(runningTaskView) != mCurrentPage) {
            return;
        }

        if (mCurrentPage == 0) {
            return;
        }

        int primaryScroll = mOrientationHandler.getPrimaryScroll(this);
        int currentPageScroll = getScrollForPage(mCurrentPage);
        mCurrentPageScrollDiff = primaryScroll - currentPageScroll;

        mMovingTaskView = runningTaskView;
        removeView(runningTaskView);
        mMovingTaskView = null;
        runningTaskView.resetPersistentViewTransforms();
        int frontTaskIndex = 0;
        if (DesktopTaskView.DESKTOP_IS_PROTO2_ENABLED && mDesktopTaskView != null
                && !runningTaskView.isDesktopTask()) {
            // If desktop mode is enabled, desktop task view is pinned at first position if present.
            // Move running task to position 1.
            frontTaskIndex = 1;
        }
        addView(runningTaskView, frontTaskIndex);
        setCurrentPage(frontTaskIndex);

        updateTaskSize();
    }

    @Override
    protected void onScrollerAnimationAborted() {
        ActiveGestureLog.INSTANCE.addLog("scroller animation aborted",
                ActiveGestureErrorDetector.GestureEvent.SCROLLER_ANIMATION_ABORTED);
    }

    @Override
    protected boolean isPageScrollsInitialized() {
        return super.isPageScrollsInitialized() && mLoadPlanEverApplied;
    }

    protected void applyLoadPlan(ArrayList<GroupTask> taskGroups) {
        if (mPendingAnimation != null) {
            mPendingAnimation.addEndListener(success -> applyLoadPlan(taskGroups));
            return;
        }

        mLoadPlanEverApplied = true;
        if (taskGroups == null || taskGroups.isEmpty()) {
            removeTasksViewsAndClearAllButton();
            onTaskStackUpdated();
            // With all tasks removed, touch handling in PagedView is disabled and we need to reset
            // touch state or otherwise values will be obsolete.
            resetTouchState();
            if (isPageScrollsInitialized()) {
                onPageScrollsInitialized();
            }
            return;
        }

        int[] currentTaskId = INVALID_TASK_IDS;
        TaskView currentTaskView = getTaskViewAt(mCurrentPage);
        if (currentTaskView != null && currentTaskView.getTask() != null) {
            currentTaskId = currentTaskView.getTaskIds();
        }

        // Unload existing visible task data
        unloadVisibleTaskData(TaskView.FLAG_UPDATE_ALL);

        TaskView ignoreResetTaskView =
                mIgnoreResetTaskId == INVALID_TASK_ID
                        ? null : getTaskViewByTaskId(mIgnoreResetTaskId);

        // Save running task ID if it exists before rebinding all taskViews, otherwise the task from
        // the runningTaskView currently bound could get assigned to another TaskView
        int[] runningTaskId = getTaskIdsForTaskViewId(mRunningTaskViewId);
        int[] focusedTaskId = getTaskIdsForTaskViewId(mFocusedTaskViewId);

        // Reset the focused task to avoiding initializing TaskViews layout as focused task during
        // binding. The focused task view will be updated after all the TaskViews are bound.
        mFocusedTaskViewId = INVALID_TASK_ID;

        // Removing views sets the currentPage to 0, so we save this and restore it after
        // the new set of views are added
        int previousCurrentPage = mCurrentPage;
        removeAllViews();

        // If we are entering Overview as a result of initiating a split from somewhere else
        // (e.g. split from Home), we need to make sure the staged app is not drawn as a thumbnail.
        int stagedTaskIdToBeRemovedFromGrid;
        if (isSplitSelectionActive()) {
            stagedTaskIdToBeRemovedFromGrid = mSplitSelectStateController.getInitialTaskId();
            updateCurrentTaskActionsVisibility();
        } else {
            stagedTaskIdToBeRemovedFromGrid = INVALID_TASK_ID;
        }
        // update the map of instance counts
        mFilterState.updateInstanceCountMap(taskGroups);

        // Clear out desktop view if it is set
        mDesktopTaskView = null;
        DesktopTask desktopTask = null;

        // Add views as children based on whether it's grouped or single task. Looping through
        // taskGroups backwards populates the thumbnail grid from least recent to most recent.
        for (int i = taskGroups.size() - 1; i >= 0; i--) {
            GroupTask groupTask = taskGroups.get(i);
            boolean isRemovalNeeded = stagedTaskIdToBeRemovedFromGrid != INVALID_TASK_ID
                    && groupTask.containsTask(stagedTaskIdToBeRemovedFromGrid);

            if (groupTask instanceof DesktopTask) {
                desktopTask = (DesktopTask) groupTask;
                // Desktop task will be added separately in the end
                continue;
            }

            TaskView taskView;
            if (isRemovalNeeded && groupTask.hasMultipleTasks()) {
                // If we need to remove half of a pair of tasks, force a TaskView with Type.SINGLE
                // to be a temporary container for the remaining task.
                taskView = getTaskViewFromPool(TaskView.Type.SINGLE);
            } else {
                taskView = getTaskViewFromPool(groupTask.taskViewType);
            }

            addView(taskView);

            if (isRemovalNeeded && groupTask.hasMultipleTasks()) {
                if (groupTask.task1.key.id == stagedTaskIdToBeRemovedFromGrid) {
                    taskView.bind(groupTask.task2, mOrientationState);
                } else {
                    taskView.bind(groupTask.task1, mOrientationState);
                }
            } else if (isRemovalNeeded) {
                // If the task we need to remove is not part of a pair, bind it to the TaskView
                // first (to prevent problems), then remove the whole thing.
                taskView.bind(groupTask.task1, mOrientationState);
                removeView(taskView);
            } else if (taskView instanceof GroupedTaskView) {
                boolean firstTaskIsLeftTopTask =
                        groupTask.mSplitBounds.leftTopTaskId == groupTask.task1.key.id;
                Task leftTopTask = firstTaskIsLeftTopTask ? groupTask.task1 : groupTask.task2;
                Task rightBottomTask = firstTaskIsLeftTopTask ? groupTask.task2 : groupTask.task1;

                ((GroupedTaskView) taskView).bind(leftTopTask, rightBottomTask, mOrientationState,
                        groupTask.mSplitBounds);
            } else {
                taskView.bind(groupTask.task1, mOrientationState);
            }

            // enables instance filtering if the feature flag for it is on
            if (FeatureFlags.ENABLE_MULTI_INSTANCE.get()) {
                taskView.setUpShowAllInstancesListener();
            }
        }

        if (!taskGroups.isEmpty()) {
            addView(mClearAllButton);
            if (DesktopTaskView.DESKTOP_IS_PROTO2_ENABLED) {
                // Check if we have apps on the desktop
                if (desktopTask != null && !desktopTask.tasks.isEmpty()) {
                    // If we are actively choosing apps for split, skip the desktop tile
                    if (!getSplitSelectController().isSplitSelectActive()) {
                        mDesktopTaskView = (DesktopTaskView) getTaskViewFromPool(
                                TaskView.Type.DESKTOP);
                        // Always add a desktop task to the first position
                        addView(mDesktopTaskView, 0);
                        mDesktopTaskView.bind(desktopTask.tasks, mOrientationState);
                    }
                }
            }
        }

        // Keep same previous focused task
        TaskView newFocusedTaskView = getTaskViewByTaskIds(focusedTaskId);
        // If the list changed, maybe the focused task doesn't exist anymore
        if (newFocusedTaskView == null && getTaskViewCount() > 0) {
            newFocusedTaskView = getTaskViewAt(0);
            // Check if the first task is the desktop.
            // If first task is desktop, try to find another task to set as the focused task
            if (newFocusedTaskView != null && newFocusedTaskView.isDesktopTask()
                    && getTaskViewCount() > 1) {
                newFocusedTaskView = getTaskViewAt(1);
            }
        }
        mFocusedTaskViewId = newFocusedTaskView != null && !ENABLE_GRID_ONLY_OVERVIEW.get()
                ? newFocusedTaskView.getTaskViewId() : INVALID_TASK_ID;
        updateTaskSize();
        if (newFocusedTaskView != null) {
            newFocusedTaskView.setOrientationState(mOrientationState);
        }

        TaskView newRunningTaskView = null;
        if (hasAnyValidTaskIds(runningTaskId)) {
            // Update mRunningTaskViewId to be the new TaskView that was assigned by binding
            // the full list of tasks to taskViews
            newRunningTaskView = getTaskViewByTaskIds(runningTaskId);
            if (newRunningTaskView != null) {
                mRunningTaskViewId = newRunningTaskView.getTaskViewId();
            } else {
                mRunningTaskViewId = INVALID_TASK_ID;
            }
        }

        int targetPage = -1;
        if (mNextPage != INVALID_PAGE) {
            // Restore mCurrentPage but don't call setCurrentPage() as that clobbers the scroll.
            mCurrentPage = previousCurrentPage;
            if (hasAnyValidTaskIds(currentTaskId)) {
                currentTaskView = getTaskViewByTaskIds(currentTaskId);
                if (currentTaskView != null) {
                    targetPage = indexOfChild(currentTaskView);
                }
            }
        } else {
            // Set the current page to the running task, but not if settling on new task.
            if (hasAnyValidTaskIds(runningTaskId)) {
                targetPage = indexOfChild(newRunningTaskView);
            } else if (getTaskViewCount() > 0) {
                TaskView taskView = requireTaskViewAt(0);
                // If first task id desktop, try to find another task to set the target page
                if (taskView.isDesktopTask() && getTaskViewCount() > 1) {
                    taskView = requireTaskViewAt(1);
                }
                targetPage = indexOfChild(taskView);
            }
        }
        if (targetPage != -1 && mCurrentPage != targetPage) {
            int finalTargetPage = targetPage;
            runOnPageScrollsInitialized(() -> {
                // TODO(b/246283207): Remove logging once root cause of flake detected.
                if (Utilities.isRunningInTestHarness()) {
                    Log.d("b/246283207", "RecentsView#applyLoadPlan() -> "
                            + "previousCurrentPage: " + previousCurrentPage
                            + ", targetPage: " + finalTargetPage
                            + ", getScrollForPage(targetPage): "
                            + getScrollForPage(finalTargetPage));
                }
                setCurrentPage(finalTargetPage);
            });
        }

        if (mIgnoreResetTaskId != INVALID_TASK_ID &&
                getTaskViewByTaskId(mIgnoreResetTaskId) != ignoreResetTaskView) {
            // If the taskView mapping is changing, do not preserve the visuals. Since we are
            // mostly preserving the first task, and new taskViews are added to the end, it should
            // generally map to the same task.
            mIgnoreResetTaskId = INVALID_TASK_ID;
        }
        resetTaskVisuals();
        onTaskStackUpdated();
        updateEnabledOverlays();
        if (isPageScrollsInitialized()) {
            onPageScrollsInitialized();
        }
    }

    private boolean isModal() {
        return mTaskModalness > 0;
    }

    public boolean isLoadingTasks() {
        return mModel.isLoadingTasksInBackground();
    }

    private void removeTasksViewsAndClearAllButton() {
        for (int i = getTaskViewCount() - 1; i >= 0; i--) {
            removeView(requireTaskViewAt(i));
        }
        if (indexOfChild(mClearAllButton) != -1) {
            removeView(mClearAllButton);
        }
    }

    public int getTaskViewCount() {
        int taskViewCount = getChildCount();
        if (indexOfChild(mClearAllButton) != -1) {
            taskViewCount--;
        }
        return taskViewCount;
    }

    public int getGroupedTaskViewCount() {
        int groupViewCount = 0;
        for (int i = 0; i < getChildCount(); i++) {
            if (getChildAt(i) instanceof GroupedTaskView) {
                groupViewCount++;
            }
        }
        return groupViewCount;
    }

    /**
     * Returns the number of tasks in the top row of the overview grid.
     */
    public int getTopRowTaskCountForTablet() {
        return mTopRowIdSet.size();
    }

    /**
     * Returns the number of tasks in the bottom row of the overview grid.
     */
    public int getBottomRowTaskCountForTablet() {
        return getTaskViewCount() - mTopRowIdSet.size() - (ENABLE_GRID_ONLY_OVERVIEW.get() ? 0 : 1);
    }

    protected void onTaskStackUpdated() {
        // Lazily update the empty message only when the task stack is reapplied
        updateEmptyMessage();
    }

    public void resetTaskVisuals() {
        for (int i = getTaskViewCount() - 1; i >= 0; i--) {
            TaskView taskView = requireTaskViewAt(i);
            if (mIgnoreResetTaskId != taskView.getTaskIds()[0]) {
                taskView.resetViewTransforms();
                taskView.setIconScaleAndDim(mTaskIconScaledDown ? 0 : 1);
                taskView.setStableAlpha(mContentAlpha);
                taskView.setFullscreenProgress(mFullscreenProgress);
                taskView.setModalness(mTaskModalness);
                taskView.setTaskThumbnailSplashAlpha(mTaskThumbnailSplashAlpha);
            }
        }
        // resetTaskVisuals is called at the end of dismiss animation which could update
        // primary and secondary translation of the live tile cut out. We will need to do so
        // here accordingly.
        runActionOnRemoteHandles(remoteTargetHandle -> {
            TaskViewSimulator simulator = remoteTargetHandle.getTaskViewSimulator();
            simulator.taskPrimaryTranslation.value = 0;
            simulator.taskSecondaryTranslation.value = 0;
            simulator.fullScreenProgress.value = 0;
            simulator.recentsViewScale.value = 1;
        });
        // Similar to setRunningTaskHidden below, reapply the state before runningTaskView is
        // null.
        if (!mRunningTaskShowScreenshot) {
            setRunningTaskViewShowScreenshot(mRunningTaskShowScreenshot);
        }
        if (mRunningTaskTileHidden) {
            setRunningTaskHidden(mRunningTaskTileHidden);
        }

        updateCurveProperties();
        // Update the set of visible task's data
        loadVisibleTaskData(TaskView.FLAG_UPDATE_ALL);
        setTaskModalness(0);
        setColorTint(0);
    }

    public void setFullscreenProgress(float fullscreenProgress) {
        mFullscreenProgress = fullscreenProgress;
        int taskCount = getTaskViewCount();
        for (int i = 0; i < taskCount; i++) {
            requireTaskViewAt(i).setFullscreenProgress(mFullscreenProgress);
        }
        mClearAllButton.setFullscreenProgress(fullscreenProgress);

        // Fade out the actions view quickly (0.1 range)
        mActionsView.getFullscreenAlpha().setValue(
                mapToRange(fullscreenProgress, 0, 0.1f, 1f, 0f, LINEAR));
    }

    private void updateTaskStackListenerState() {
        boolean handleTaskStackChanges = mOverviewStateEnabled && isAttachedToWindow()
                && getWindowVisibility() == VISIBLE;
        if (handleTaskStackChanges != mHandleTaskStackChanges) {
            mHandleTaskStackChanges = handleTaskStackChanges;
            if (handleTaskStackChanges) {
                reloadIfNeeded();
            }
        }
    }

    @Override
    public void setInsets(Rect insets) {
        mInsets.set(insets);

        // Update DeviceProfile dependant state.
        DeviceProfile dp = mActivity.getDeviceProfile();
        setOverviewGridEnabled(
                mActivity.getStateManager().getState().displayOverviewTasksAsGrid(dp));
        if (ENABLE_GRID_ONLY_OVERVIEW.get()) {
            mActionsView.updateHiddenFlags(HIDDEN_ACTIONS_IN_MENU, dp.isTablet);
        }
        setPageSpacing(dp.overviewPageSpacing);

        // Propagate DeviceProfile change event.
        runActionOnRemoteHandles(
                remoteTargetHandle -> remoteTargetHandle.getTaskViewSimulator().setDp(dp));
        mOrientationState.setDeviceProfile(dp);

        // Update RecentsView and TaskView's DeviceProfile dependent layout.
        updateOrientationHandler();
        mActionsView.updateDimension(dp, mLastComputedTaskSize);
    }

    private void updateOrientationHandler() {
        updateOrientationHandler(true);
    }

    private void updateOrientationHandler(boolean forceRecreateDragLayerControllers) {
        // Handle orientation changes.
        PagedOrientationHandler oldOrientationHandler = mOrientationHandler;
        mOrientationHandler = mOrientationState.getOrientationHandler();

        mIsRtl = mOrientationHandler.getRecentsRtlSetting(getResources());
        setLayoutDirection(mIsRtl
                ? View.LAYOUT_DIRECTION_RTL
                : View.LAYOUT_DIRECTION_LTR);
        mClearAllButton.setLayoutDirection(mIsRtl
                ? View.LAYOUT_DIRECTION_LTR
                : View.LAYOUT_DIRECTION_RTL);
        mClearAllButton.setRotation(mOrientationHandler.getDegreesRotated());

        if (forceRecreateDragLayerControllers
                || !mOrientationHandler.equals(oldOrientationHandler)) {
            // Changed orientations, update controllers so they intercept accordingly.
            mActivity.getDragLayer().recreateControllers();
            onOrientationChanged();
            resetTaskVisuals();
        }

        boolean isInLandscape = mOrientationState.getTouchRotation() != ROTATION_0
                || mOrientationState.getRecentsActivityRotation() != ROTATION_0;
        mActionsView.updateHiddenFlags(HIDDEN_NON_ZERO_ROTATION,
                !mOrientationState.isRecentsActivityRotationAllowed() && isInLandscape);

        // Update TaskView's DeviceProfile dependent layout.
        updateChildTaskOrientations();

        // Recalculate DeviceProfile dependent layout.
        updateSizeAndPadding();

        requestLayout();
        // Reapply the current page to update page scrolls.
        setCurrentPage(mCurrentPage);
    }

    private void onOrientationChanged() {
        // If overview is in modal state when rotate, reset it to overview state without running
        // animation.
        setModalStateEnabled(/* taskId= */ INVALID_TASK_ID, /* animate= */ false);
        if (isSplitSelectionActive()) {
            onRotateInSplitSelectionState();
        }
    }

    // Update task size and padding that are dependent on DeviceProfile and insets.
    private void updateSizeAndPadding() {
        DeviceProfile dp = mActivity.getDeviceProfile();
        getTaskSize(mTempRect);
        mTaskWidth = mTempRect.width();
        mTaskHeight = mTempRect.height();

        mTempRect.top -= dp.overviewTaskThumbnailTopMarginPx;
        setPadding(mTempRect.left - mInsets.left, mTempRect.top - mInsets.top,
                dp.widthPx - mInsets.right - mTempRect.right,
                dp.heightPx - mInsets.bottom - mTempRect.bottom);

        mSizeStrategy.calculateGridSize(mActivity.getDeviceProfile(),
                mLastComputedGridSize);
        mSizeStrategy.calculateGridTaskSize(mActivity, mActivity.getDeviceProfile(),
                mLastComputedGridTaskSize, mOrientationHandler);
        if (DesktopTaskView.DESKTOP_IS_PROTO2_ENABLED) {
            mSizeStrategy.calculateDesktopTaskSize(mActivity, mActivity.getDeviceProfile(),
                    mLastComputedDesktopTaskSize);
        }

        mTaskGridVerticalDiff = mLastComputedGridTaskSize.top - mLastComputedTaskSize.top;
        mTopBottomRowHeightDiff =
                mLastComputedGridTaskSize.height() + dp.overviewTaskThumbnailTopMarginPx
                        + dp.overviewRowSpacing;

        // Force TaskView to update size from thumbnail
        updateTaskSize();
    }

    /**
     * Updates TaskView scaling and translation required to support variable width.
     */
    private void updateTaskSize() {
        updateTaskSize(false);
    }

    /**
     * Updates TaskView scaling and translation required to support variable width.
     *
     * @param isTaskDismissal indicates if update was called due to task dismissal
     */
    private void updateTaskSize(boolean isTaskDismissal) {
        final int taskCount = getTaskViewCount();
        if (taskCount == 0) {
            return;
        }

        float accumulatedTranslationX = 0;
        for (int i = 0; i < taskCount; i++) {
            TaskView taskView = requireTaskViewAt(i);
            taskView.updateTaskSize();
            taskView.getPrimaryNonGridTranslationProperty().set(taskView, accumulatedTranslationX);
            taskView.getSecondaryNonGridTranslationProperty().set(taskView, 0f);
            // Compensate space caused by TaskView scaling.
            float widthDiff =
                    taskView.getLayoutParams().width * (1 - taskView.getNonGridScale());
            accumulatedTranslationX += mIsRtl ? widthDiff : -widthDiff;
        }

        mClearAllButton.setFullscreenTranslationPrimary(accumulatedTranslationX);

        updateGridProperties(isTaskDismissal);
    }

    public void getTaskSize(Rect outRect) {
        mSizeStrategy.calculateTaskSize(mActivity, mActivity.getDeviceProfile(), outRect,
                mOrientationHandler);
        mLastComputedTaskSize.set(outRect);
    }

    /**
     * Sets the last TaskView selected.
     */
    public void setSelectedTask(int lastSelectedTaskId) {
        mSelectedTask = getTaskViewByTaskId(lastSelectedTaskId);
    }

    /**
     * Returns the bounds of the task selected to enter modal state.
     */
    public Rect getSelectedTaskBounds() {
        if (mSelectedTask == null) {
            return mLastComputedTaskSize;
        }
        return getTaskBounds(mSelectedTask);
    }

    private Rect getTaskBounds(TaskView taskView) {
        int selectedPage = indexOfChild(taskView);
        int primaryScroll = mOrientationHandler.getPrimaryScroll(this);
        int selectedPageScroll = getScrollForPage(selectedPage);
        boolean isTopRow = taskView != null && mTopRowIdSet.contains(taskView.getTaskViewId());
        Rect outRect = new Rect(mLastComputedTaskSize);
        outRect.offset(
                -(primaryScroll - (selectedPageScroll + getOffsetFromScrollPosition(selectedPage))),
                (int) (showAsGrid() && ENABLE_GRID_ONLY_OVERVIEW.get() && !isTopRow
                        ? mTopBottomRowHeightDiff : 0));
        return outRect;
    }

    /** Gets the last computed task size */
    public Rect getLastComputedTaskSize() {
        return mLastComputedTaskSize;
    }

    public Rect getLastComputedGridTaskSize() {
        return mLastComputedGridTaskSize;
    }

    /** Gets the last computed desktop task size */
    public Rect getLastComputedDesktopTaskSize() {
        return mLastComputedDesktopTaskSize;
    }

    /** Gets the task size for modal state. */
    public void getModalTaskSize(Rect outRect) {
        mSizeStrategy.calculateModalTaskSize(mActivity, mActivity.getDeviceProfile(), outRect,
                mOrientationHandler);
    }

    @Override
    protected boolean computeScrollHelper() {
        boolean scrolling = super.computeScrollHelper();
        boolean isFlingingFast = false;
        updateCurveProperties();
        if (scrolling || isHandlingTouch()) {
            if (scrolling) {
                // Check if we are flinging quickly to disable high res thumbnail loading
                isFlingingFast = mScroller.getCurrVelocity() > mFastFlingVelocity;
            }

            // After scrolling, update the visible task's data
            loadVisibleTaskData(TaskView.FLAG_UPDATE_ALL);
        }

        // Update ActionsView's visibility when scroll changes.
        updateActionsViewFocusedScroll();

        // Update the high res thumbnail loader state
        mModel.getThumbnailCache().getHighResLoadingState().setFlingingFast(isFlingingFast);
        return scrolling;
    }

    private void updateActionsViewFocusedScroll() {
        if (showAsGrid()) {
            float actionsViewAlphaValue = isFocusedTaskInExpectedScrollPosition() ? 1 : 0;
            // If animation is already in progress towards the same end value, do not restart.
            if (mActionsViewAlphaAnimator == null || !mActionsViewAlphaAnimator.isStarted()
                    || (mActionsViewAlphaAnimator.isStarted()
                    && mActionsViewAlphaAnimatorFinalValue != actionsViewAlphaValue)) {
                animateActionsViewAlpha(actionsViewAlphaValue,
                        DEFAULT_ACTIONS_VIEW_ALPHA_ANIMATION_DURATION);
            }
        }
    }

    private void animateActionsViewAlpha(float alphaValue, long duration) {
        mActionsViewAlphaAnimator = ObjectAnimator.ofFloat(
                mActionsView.getVisibilityAlpha(), MULTI_PROPERTY_VALUE, alphaValue);
        mActionsViewAlphaAnimatorFinalValue = alphaValue;
        mActionsViewAlphaAnimator.setDuration(duration);
        // Set autocancel to prevent race-conditiony setting of alpha from other animations
        mActionsViewAlphaAnimator.setAutoCancel(true);
        mActionsViewAlphaAnimator.start();
    }

    /**
     * Scales and adjusts translation of adjacent pages as if on a curved carousel.
     */
    public void updateCurveProperties() {
        if (getPageCount() == 0 || getPageAt(0).getMeasuredWidth() == 0) {
            return;
        }
        int scroll = mOrientationHandler.getPrimaryScroll(this);
        mClearAllButton.onRecentsViewScroll(scroll, mOverviewGridEnabled);

        // Clear all button alpha was set by the previous line.
        mActionsView.getIndexScrollAlpha().setValue(1 - mClearAllButton.getScrollAlpha());
    }

    @Override
    protected int getDestinationPage(int scaledScroll) {
        if (!mActivity.getDeviceProfile().isTablet) {
            return super.getDestinationPage(scaledScroll);
        }
        if (!isPageScrollsInitialized()) {
            Log.e(TAG,
                    "Cannot get destination page: RecentsView not properly initialized",
                    new IllegalStateException());
            return INVALID_PAGE;
        }

        // When in tablet with variable task width, return the page which scroll is closest to
        // screenStart instead of page nearest to center of screen.
        int minDistanceFromScreenStart = Integer.MAX_VALUE;
        int minDistanceFromScreenStartIndex = INVALID_PAGE;
        for (int i = 0; i < getChildCount(); ++i) {
            int distanceFromScreenStart = Math.abs(mPageScrolls[i] - scaledScroll);
            if (distanceFromScreenStart < minDistanceFromScreenStart) {
                minDistanceFromScreenStart = distanceFromScreenStart;
                minDistanceFromScreenStartIndex = i;
            }
        }
        return minDistanceFromScreenStartIndex;
    }

    /**
     * Iterates through all the tasks, and loads the associated task data for newly visible tasks,
     * and unloads the associated task data for tasks that are no longer visible.
     */
    public void loadVisibleTaskData(@TaskView.TaskDataChanges int dataChanges) {
        boolean hasLeftOverview = !mOverviewStateEnabled && mScroller.isFinished();
        if (hasLeftOverview || mTaskListChangeId == -1) {
            // Skip loading visible task data if we've already left the overview state, or if the
            // task list hasn't been loaded yet (the task views will not reflect the task list)
            return;
        }

        int lower = 0;
        int upper = 0;
        int visibleStart = 0;
        int visibleEnd = 0;
        if (showAsGrid()) {
            int screenStart = mOrientationHandler.getPrimaryScroll(this);
            int pageOrientedSize = mOrientationHandler.getMeasuredSize(this);
            int halfScreenSize = pageOrientedSize / 2;
            // Use +/- 50% screen width as visible area.
            visibleStart = screenStart - halfScreenSize;
            visibleEnd = screenStart + pageOrientedSize + halfScreenSize;
        } else {
            int centerPageIndex = getPageNearestToCenterOfScreen();
            int numChildren = getChildCount();
            lower = Math.max(0, centerPageIndex - 2);
            upper = Math.min(centerPageIndex + 2, numChildren - 1);
        }

        // Update the task data for the in/visible children
        for (int i = 0; i < getTaskViewCount(); i++) {
            TaskView taskView = requireTaskViewAt(i);
            TaskIdAttributeContainer[] containers = taskView.getTaskIdAttributeContainers();
            if (containers[0] == null && containers[1] == null) {
                continue;
            }
            int index = indexOfChild(taskView);
            boolean visible;
            if (showAsGrid()) {
                visible = isTaskViewWithinBounds(taskView, visibleStart, visibleEnd);
            } else {
                visible = lower <= index && index <= upper;
            }
            if (visible) {
                // Default update all non-null tasks, then remove running ones
                List<Task> tasksToUpdate = Arrays.stream(containers).filter(Objects::nonNull)
                        .map(TaskIdAttributeContainer::getTask)
                        .collect(Collectors.toCollection(ArrayList::new));
                if (mTmpRunningTasks != null) {
                    for (Task t : mTmpRunningTasks) {
                        // Skip loading if this is the task that we are animating into
                        // TODO(b/280812109) change this equality check to use A.equals(B)
                        tasksToUpdate.removeIf(task -> task == t);
                    }
                }
                if (tasksToUpdate.isEmpty()) {
                    continue;
                }
                for (Task task : tasksToUpdate) {
                    if (!mHasVisibleTaskData.get(task.key.id)) {
                        // Ignore thumbnail update if it's current running task during the gesture
                        // We snapshot at end of gesture, it will update then
                        int changes = dataChanges;
                        if (taskView == getRunningTaskView() && mGestureActive) {
                            changes &= ~TaskView.FLAG_UPDATE_THUMBNAIL;
                        }
                        taskView.onTaskListVisibilityChanged(true /* visible */, changes);
                    }
                    mHasVisibleTaskData.put(task.key.id, visible);
                }
            } else {
                for (TaskIdAttributeContainer container : containers) {
                    if (container == null) {
                        continue;
                    }

                    if (mHasVisibleTaskData.get(container.getTask().key.id)) {
                        taskView.onTaskListVisibilityChanged(false /* visible */, dataChanges);
                    }
                    mHasVisibleTaskData.delete(container.getTask().key.id);
                }
            }
        }
    }

    /**
     * Unloads any associated data from the currently visible tasks
     */
    private void unloadVisibleTaskData(@TaskView.TaskDataChanges int dataChanges) {
        for (int i = 0; i < mHasVisibleTaskData.size(); i++) {
            if (mHasVisibleTaskData.valueAt(i)) {
                TaskView taskView = getTaskViewByTaskId(mHasVisibleTaskData.keyAt(i));
                if (taskView != null) {
                    taskView.onTaskListVisibilityChanged(false /* visible */, dataChanges);
                }
            }
        }
        mHasVisibleTaskData.clear();
    }

    @Override
    public void onHighResLoadingStateChanged(boolean enabled) {
        // Whenever the high res loading state changes, poke each of the visible tasks to see if
        // they want to updated their thumbnail state
        for (int i = 0; i < mHasVisibleTaskData.size(); i++) {
            if (mHasVisibleTaskData.valueAt(i)) {
                TaskView taskView = getTaskViewByTaskId(mHasVisibleTaskData.keyAt(i));
                if (taskView != null) {
                    // Poke the view again, which will trigger it to load high res if the state
                    // is enabled
                    taskView.onTaskListVisibilityChanged(true /* visible */);
                }
            }
        }
    }

    public void startHome() {
        startHome(mActivity.isStarted());
    }

    public void startHome(boolean animated) {
        if (!isCommandQueueEmpty()) return;
        handleStartHome(animated);
    }

    protected abstract void handleStartHome(boolean animated);

    /** Returns whether the overview command helper queue is empty. */
<<<<<<< HEAD
    public abstract boolean isCommandQueueEmpty();
=======
    protected abstract boolean isCommandQueueEmpty();
>>>>>>> 44a0dd16

    public void reset() {
        setCurrentTask(-1);
        mCurrentPageScrollDiff = 0;
        mIgnoreResetTaskId = -1;
        mTaskListChangeId = -1;
        mFocusedTaskViewId = -1;

        if (mRecentsAnimationController != null) {
            if (mEnableDrawingLiveTile) {
                // We are still drawing the live tile, finish it now to clean up.
                finishRecentsAnimation(true /* toRecents */, null);
            } else {
                mRecentsAnimationController = null;
            }
        }
        setEnableDrawingLiveTile(false);
        runActionOnRemoteHandles(remoteTargetHandle -> {
            remoteTargetHandle.getTransformParams().setTargetSet(null);
            remoteTargetHandle.getTaskViewSimulator().setDrawsBelowRecents(false);
        });
        if (!FeatureFlags.ENABLE_SPLIT_FROM_WORKSPACE_TO_WORKSPACE.get()) {
            resetFromSplitSelectionState();
        }

        // These are relatively expensive and don't need to be done this frame (RecentsView isn't
        // visible anyway), so defer by a frame to get off the critical path, e.g. app to home.
        post(() -> {
            unloadVisibleTaskData(TaskView.FLAG_UPDATE_ALL);
            setCurrentPage(0);
            LayoutUtils.setViewEnabled(mActionsView, true);
            if (mOrientationState.setGestureActive(false)) {
                updateOrientationHandler(/* forceRecreateDragLayerControllers = */ false);
            }
        });
    }

    public int getRunningTaskViewId() {
        return mRunningTaskViewId;
    }

    protected int[] getTaskIdsForRunningTaskView() {
        return getTaskIdsForTaskViewId(mRunningTaskViewId);
    }

    private int[] getTaskIdsForTaskViewId(int taskViewId) {
        // For now 2 distinct task IDs is max for split screen
        TaskView runningTaskView = getTaskViewFromTaskViewId(taskViewId);
        if (runningTaskView == null) {
            return INVALID_TASK_IDS;
        }

        return runningTaskView.getTaskIds();
    }

    public @Nullable TaskView getRunningTaskView() {
        return getTaskViewFromTaskViewId(mRunningTaskViewId);
    }

    public @Nullable TaskView getFocusedTaskView() {
        return getTaskViewFromTaskViewId(mFocusedTaskViewId);
    }

    @Nullable
    private TaskView getTaskViewFromTaskViewId(int taskViewId) {
        if (taskViewId == -1) {
            return null;
        }

        for (int i = 0; i < getTaskViewCount(); i++) {
            TaskView taskView = requireTaskViewAt(i);
            if (taskView.getTaskViewId() == taskViewId) {
                return taskView;
            }
        }
        return null;
    }

    public int getRunningTaskIndex() {
        TaskView taskView = getRunningTaskView();
        return taskView == null ? -1 : indexOfChild(taskView);
    }

    protected @Nullable TaskView getHomeTaskView() {
        return null;
    }

    /**
     * Handle the edge case where Recents could increment task count very high over long
     * period of device usage. Probably will never happen, but meh.
     */
    private TaskView getTaskViewFromPool(@TaskView.Type int type) {
        TaskView taskView;
        switch (type) {
            case TaskView.Type.GROUPED:
                taskView = mGroupedTaskViewPool.getView();
                break;
            case TaskView.Type.DESKTOP:
                taskView = mDesktopTaskViewPool.getView();
                break;
            case TaskView.Type.SINGLE:
            default:
                taskView = mTaskViewPool.getView();
        }
        taskView.setTaskViewId(mTaskViewIdCount);
        if (mTaskViewIdCount == Integer.MAX_VALUE) {
            mTaskViewIdCount = 0;
        } else {
            mTaskViewIdCount++;
        }

        return taskView;
    }

    /**
     * Get the index of the task view whose id matches {@param taskId}.
     * @return -1 if there is no task view for the task id, else the index of the task view.
     */
    public int getTaskIndexForId(int taskId) {
        TaskView tv = getTaskViewByTaskId(taskId);
        return tv == null ? -1 : indexOfChild(tv);
    }

    /**
     * Reloads the view if anything in recents changed.
     */
    public void reloadIfNeeded() {
        if (!mModel.isTaskListValid(mTaskListChangeId)) {
            mTaskListChangeId = mModel.getTasks(this::applyLoadPlan, RecentsFilterState
                    .getFilter(mFilterState.getPackageNameToFilter()));
        }
    }

    /**
     * Called when a gesture from an app is starting.
     */
    public void onGestureAnimationStart(
            Task[] runningTasks, RotationTouchHelper rotationTouchHelper) {
        mGestureActive = true;
        // This needs to be called before the other states are set since it can create the task view
        if (mOrientationState.setGestureActive(true)) {
            setLayoutRotation(rotationTouchHelper.getCurrentActiveRotation(),
                    rotationTouchHelper.getDisplayRotation());
            // Force update to ensure the initial task size is computed even if the orientation has
            // not changed.
            updateSizeAndPadding();
        }

        showCurrentTask(runningTasks);
        setEnableFreeScroll(false);
        setEnableDrawingLiveTile(false);
        setRunningTaskHidden(true);
        setTaskIconScaledDown(true);
    }

    /**
     * Called only when a swipe-up gesture from an app has completed. Only called after
     * {@link #onGestureAnimationStart} and {@link #onGestureAnimationEnd()}.
     */
    public void onSwipeUpAnimationSuccess() {
        animateUpTaskIconScale();
        setSwipeDownShouldLaunchApp(true);
    }

    private void animateRecentsRotationInPlace(int newRotation) {
        if (mOrientationState.isRecentsActivityRotationAllowed()) {
            // Let system take care of the rotation
            return;
        }
        AnimatorSet pa = setRecentsChangedOrientation(true);
        pa.addListener(AnimatorListeners.forSuccessCallback(() -> {
            setLayoutRotation(newRotation, mOrientationState.getDisplayRotation());
            mActivity.getDragLayer().recreateControllers();
            setRecentsChangedOrientation(false).start();
        }));
        pa.start();
    }

    public AnimatorSet setRecentsChangedOrientation(boolean fadeInChildren) {
        getRunningTaskIndex();
        int runningIndex = getCurrentPage();
        AnimatorSet as = new AnimatorSet();
        for (int i = 0; i < getTaskViewCount(); i++) {
            View taskView = requireTaskViewAt(i);
            if (runningIndex == i && taskView.getAlpha() != 0) {
                continue;
            }
            as.play(ObjectAnimator.ofFloat(taskView, View.ALPHA, fadeInChildren ? 0 : 1));
        }
        return as;
    }

    private void updateChildTaskOrientations() {
        for (int i = 0; i < getTaskViewCount(); i++) {
            requireTaskViewAt(i).setOrientationState(mOrientationState);
        }
        boolean shouldRotateMenuForFakeRotation =
                !mOrientationState.isRecentsActivityRotationAllowed();
        if (!shouldRotateMenuForFakeRotation) {
            return;
        }
        TaskMenuView tv = (TaskMenuView) getTopOpenViewWithType(mActivity, TYPE_TASK_MENU);
        if (tv != null) {
            // Rotation is supported on phone (details at b/254198019#comment4)
            tv.onRotationChanged();
        }
    }

    /**
     * Called when a gesture from an app has finished, and an end target has been determined.
     */
    public void onPrepareGestureEndAnimation(
            @Nullable AnimatorSet animatorSet, GestureState.GestureEndTarget endTarget,
            TaskViewSimulator[] taskViewSimulators) {
        mCurrentGestureEndTarget = endTarget;
        boolean isOverviewEndTarget = endTarget == GestureState.GestureEndTarget.RECENTS;
        if (isOverviewEndTarget) {
            updateGridProperties();
        }

        BaseState<?> endState = mSizeStrategy.stateFromGestureEndTarget(endTarget);
        if (endState.displayOverviewTasksAsGrid(mActivity.getDeviceProfile())) {
            TaskView runningTaskView = getRunningTaskView();
            float runningTaskPrimaryGridTranslation = 0;
            if (runningTaskView != null) {
                // Apply the grid translation to running task unless it's being snapped to
                // and removes the current translation applied to the running task.
                runningTaskPrimaryGridTranslation = mOrientationHandler.getPrimaryValue(
                        runningTaskView.getGridTranslationX(),
                        runningTaskView.getGridTranslationY())
                        - runningTaskView.getPrimaryNonGridTranslationProperty().get(
                        runningTaskView);
            }
            for (TaskViewSimulator tvs : taskViewSimulators) {
                if (animatorSet == null) {
                    setGridProgress(1);
                    tvs.taskPrimaryTranslation.value = runningTaskPrimaryGridTranslation;
                } else {
                    animatorSet.play(ObjectAnimator.ofFloat(this, RECENTS_GRID_PROGRESS, 1));
                    animatorSet.play(tvs.taskPrimaryTranslation.animateToValue(
                            runningTaskPrimaryGridTranslation));
                }
            }
        }
        int splashAlpha = endState.showTaskThumbnailSplash() ? 1 : 0;
        if (animatorSet == null) {
            setTaskThumbnailSplashAlpha(splashAlpha);
        } else {
            animatorSet.play(
                    ObjectAnimator.ofFloat(this, TASK_THUMBNAIL_SPLASH_ALPHA, splashAlpha));
        }
    }

    /**
     * Called when a gesture from an app has finished, and the animation to the target has ended.
     */
    public void onGestureAnimationEnd() {
        mGestureActive = false;
        if (mOrientationState.setGestureActive(false)) {
            updateOrientationHandler(/* forceRecreateDragLayerControllers = */ false);
        }

        setEnableFreeScroll(true);
        setEnableDrawingLiveTile(mCurrentGestureEndTarget == GestureState.GestureEndTarget.RECENTS);
        setRunningTaskHidden(false);
        animateUpTaskIconScale();
        animateActionsViewIn();

        mCurrentGestureEndTarget = null;
    }

    /**
     * Returns true if we should add a stub taskView for the running task id
     */
    protected boolean shouldAddStubTaskView(Task[] runningTasks) {
        if (runningTasks.length > 1) {
            TaskView primaryTaskView = getTaskViewByTaskId(runningTasks[0].key.id);
            TaskView secondaryTaskView = getTaskViewByTaskId(runningTasks[1].key.id);
            int leftTopTaskViewId =
                    (primaryTaskView == null) ? -1 : primaryTaskView.getTaskViewId();
            int rightBottomTaskViewId =
                    (secondaryTaskView == null) ? -1 : secondaryTaskView.getTaskViewId();
            // Add a new stub view if both taskIds don't match any taskViews
            return leftTopTaskViewId != rightBottomTaskViewId || leftTopTaskViewId == -1;
        }
        Task runningTaskInfo = runningTasks[0];
        return runningTaskInfo != null && getTaskViewByTaskId(runningTaskInfo.key.id) == null;
    }

    /**
     * Creates a task view (if necessary) to represent the task with the {@param runningTaskId}.
     *
     * All subsequent calls to reload will keep the task as the first item until {@link #reset()}
     * is called.  Also scrolls the view to this task.
     */
    private void showCurrentTask(Task[] runningTasks) {
        if (runningTasks.length == 0) {
            return;
        }
        int runningTaskViewId = -1;
        boolean needGroupTaskView = runningTasks.length > 1;
        boolean needDesktopTask = hasDesktopTask(runningTasks);
        if (shouldAddStubTaskView(runningTasks)) {
            boolean wasEmpty = getChildCount() == 0;
            // Add an empty view for now until the task plan is loaded and applied
            final TaskView taskView;
            if (needDesktopTask) {
                taskView = getTaskViewFromPool(TaskView.Type.DESKTOP);
                mTmpRunningTasks = Arrays.copyOf(runningTasks, runningTasks.length);
                addView(taskView, 0);
                ((DesktopTaskView) taskView).bind(Arrays.asList(mTmpRunningTasks),
                        mOrientationState);
            } else if (needGroupTaskView) {
                taskView = getTaskViewFromPool(TaskView.Type.GROUPED);
                mTmpRunningTasks = new Task[]{runningTasks[0], runningTasks[1]};
                addView(taskView, 0);
                // When we create a placeholder task view mSplitBoundsConfig will be null, but with
                // the actual app running we won't need to show the thumbnail until all the tasks
                // load later anyways
                ((GroupedTaskView)taskView).bind(mTmpRunningTasks[0], mTmpRunningTasks[1],
                        mOrientationState, mSplitBoundsConfig);
            } else {
                taskView = getTaskViewFromPool(TaskView.Type.SINGLE);
                addView(taskView, 0);
                // The temporary running task is only used for the duration between the start of the
                // gesture and the task list is loaded and applied
                mTmpRunningTasks = new Task[]{runningTasks[0]};
                taskView.bind(mTmpRunningTasks[0], mOrientationState);
            }
            runningTaskViewId = taskView.getTaskViewId();
            if (wasEmpty) {
                addView(mClearAllButton);
            }

            // Measure and layout immediately so that the scroll values is updated instantly
            // as the user might be quick-switching
            measure(makeMeasureSpec(getMeasuredWidth(), EXACTLY),
                    makeMeasureSpec(getMeasuredHeight(), EXACTLY));
            layout(getLeft(), getTop(), getRight(), getBottom());
        } else if (getTaskViewByTaskId(runningTasks[0].key.id) != null) {
            runningTaskViewId = getTaskViewByTaskId(runningTasks[0].key.id).getTaskViewId();
        }

        boolean runningTaskTileHidden = mRunningTaskTileHidden;
        setCurrentTask(runningTaskViewId);
        mFocusedTaskViewId = ENABLE_GRID_ONLY_OVERVIEW.get() ? INVALID_TASK_ID : runningTaskViewId;
        runOnPageScrollsInitialized(() -> setCurrentPage(getRunningTaskIndex()));
        setRunningTaskViewShowScreenshot(false);
        setRunningTaskHidden(runningTaskTileHidden);
        // Update task size after setting current task.
        updateTaskSize();
        updateChildTaskOrientations();

        // Reload the task list
        reloadIfNeeded();
    }

    private boolean hasDesktopTask(Task[] runningTasks) {
        if (!DesktopTaskView.DESKTOP_IS_PROTO2_ENABLED) {
            return false;
        }
        for (Task task : runningTasks) {
            if (task.key.windowingMode == WindowConfiguration.WINDOWING_MODE_FREEFORM) {
                return true;
            }
        }
        return false;
    }

    /**
     * Sets the running task id, cleaning up the old running task if necessary.
     */
    public void setCurrentTask(int runningTaskViewId) {
        if (mRunningTaskViewId == runningTaskViewId) {
            return;
        }

        if (mRunningTaskViewId != -1) {
            // Reset the state on the old running task view
            setTaskIconScaledDown(false);
            setRunningTaskViewShowScreenshot(true);
            setRunningTaskHidden(false);
        }
        mRunningTaskViewId = runningTaskViewId;
    }

    private int getTaskViewIdFromTaskId(int taskId) {
        TaskView taskView = getTaskViewByTaskId(taskId);
        return taskView != null ? taskView.getTaskViewId() : -1;
    }

    /**
     * Hides the tile associated with {@link #mRunningTaskViewId}
     */
    public void setRunningTaskHidden(boolean isHidden) {
        mRunningTaskTileHidden = isHidden;
        TaskView runningTask = getRunningTaskView();
        if (runningTask != null) {
            runningTask.setStableAlpha(isHidden ? 0 : mContentAlpha);
            if (!isHidden) {
                AccessibilityManagerCompat.sendCustomAccessibilityEvent(runningTask,
                        AccessibilityEvent.TYPE_VIEW_FOCUSED, null);
            }
        }
    }

    private void setRunningTaskViewShowScreenshot(boolean showScreenshot) {
        mRunningTaskShowScreenshot = showScreenshot;
        TaskView runningTaskView = getRunningTaskView();
        if (runningTaskView != null) {
            runningTaskView.setShowScreenshot(mRunningTaskShowScreenshot);
        }
    }

    public void setTaskIconScaledDown(boolean isScaledDown) {
        if (mTaskIconScaledDown != isScaledDown) {
            mTaskIconScaledDown = isScaledDown;
            int taskCount = getTaskViewCount();
            for (int i = 0; i < taskCount; i++) {
                requireTaskViewAt(i).setIconScaleAndDim(mTaskIconScaledDown ? 0 : 1);
            }
        }
    }

    private void animateActionsViewIn() {
        if (!showAsGrid() || isFocusedTaskInExpectedScrollPosition()) {
            animateActionsViewAlpha(1, TaskView.SCALE_ICON_DURATION);
        }
    }

    public void animateUpTaskIconScale() {
        mTaskIconScaledDown = false;
        int taskCount = getTaskViewCount();
        for (int i = 0; i < taskCount; i++) {
            TaskView taskView = requireTaskViewAt(i);
            taskView.setIconScaleAnimStartProgress(0f);
            taskView.animateIconScaleAndDimIntoView();
        }
    }

    /**
     * Updates TaskView and ClearAllButtion scaling and translation required to turn into grid
     * layout.
     * This method is used when no task dismissal has occurred.
     */
    private void updateGridProperties() {
        updateGridProperties(false, Integer.MAX_VALUE);
    }

    /**
     * Updates TaskView and ClearAllButtion scaling and translation required to turn into grid
     * layout.
     *
     * This method is used when task dismissal has occurred, but rebalance is not needed.
     *
     * @param isTaskDismissal indicates if update was called due to task dismissal
     */
    private void updateGridProperties(boolean isTaskDismissal) {
        updateGridProperties(isTaskDismissal, Integer.MAX_VALUE);
    }

    /**
     * Updates TaskView and ClearAllButton scaling and translation required to turn into grid
     * layout.
     *
     * This method only calculates the potential position and depends on {@link #setGridProgress} to
     * apply the actual scaling and translation.
     *
     * @param isTaskDismissal    indicates if update was called due to task dismissal
     * @param startRebalanceAfter which view index to start rebalancing from. Use Integer.MAX_VALUE
     *                           to skip rebalance
     */
    private void updateGridProperties(boolean isTaskDismissal, int startRebalanceAfter) {
        int taskCount = getTaskViewCount();
        if (taskCount == 0) {
            return;
        }

        DeviceProfile deviceProfile = mActivity.getDeviceProfile();
        int taskTopMargin = deviceProfile.overviewTaskThumbnailTopMarginPx;

        int topRowWidth = 0;
        int bottomRowWidth = 0;
        float topAccumulatedTranslationX = 0;
        float bottomAccumulatedTranslationX = 0;

        // Contains whether the child index is in top or bottom of grid (for non-focused task)
        // Different from mTopRowIdSet, which contains the taskViewId of what task is in top row
        IntSet topSet = new IntSet();
        IntSet bottomSet = new IntSet();

        // Horizontal grid translation for each task
        float[] gridTranslations = new float[taskCount];

        int focusedTaskIndex = Integer.MAX_VALUE;
        int focusedTaskShift = 0;
        int focusedTaskWidthAndSpacing = 0;
        int snappedTaskRowWidth = 0;
        int snappedPage = getNextPage();
        TaskView snappedTaskView = getTaskViewAt(snappedPage);
        TaskView homeTaskView = getHomeTaskView();
        TaskView nextFocusedTaskView = null;

        int desktopTaskIndex = Integer.MAX_VALUE;

        if (!isTaskDismissal) {
            mTopRowIdSet.clear();
        }
        for (int i = 0; i < taskCount; i++) {
            TaskView taskView = requireTaskViewAt(i);
            int taskWidthAndSpacing = taskView.getLayoutParams().width + mPageSpacing;
            // Evenly distribute tasks between rows unless rearranging due to task dismissal, in
            // which case keep tasks in their respective rows. For the running task, don't join
            // the grid.
            if (taskView.isFocusedTask()) {
                topRowWidth += taskWidthAndSpacing;
                bottomRowWidth += taskWidthAndSpacing;

                focusedTaskIndex = i;
                focusedTaskWidthAndSpacing = taskWidthAndSpacing;
                gridTranslations[i] += focusedTaskShift;
                gridTranslations[i] += mIsRtl ? taskWidthAndSpacing : -taskWidthAndSpacing;

                // Center view vertically in case it's from different orientation.
                taskView.setGridTranslationY((mLastComputedTaskSize.height() + taskTopMargin
                        - taskView.getLayoutParams().height) / 2f);

                if (taskView == snappedTaskView) {
                    // If focused task is snapped, the row width is just task width and spacing.
                    snappedTaskRowWidth = taskWidthAndSpacing;
                }
            } else if (taskView.isDesktopTask()) {
                // Desktop task was not focused. Pin it to the right of focused
                desktopTaskIndex = i;
                if (taskView.getVisibility() == View.GONE) {
                    // Desktop task view is hidden, skip it from grid calculations
                    continue;
                }
                if (!ENABLE_GRID_ONLY_OVERVIEW.get()) {
                    // Only apply x-translation when using legacy overview grid
                    gridTranslations[i] += mIsRtl ? taskWidthAndSpacing : -taskWidthAndSpacing;
                }

                // Center view vertically in case it's from different orientation.
                taskView.setGridTranslationY((mLastComputedDesktopTaskSize.height() + taskTopMargin
                        - taskView.getLayoutParams().height) / 2f);
            } else {
                if (i > focusedTaskIndex) {
                    // For tasks after the focused task, shift by focused task's width and spacing.
                    gridTranslations[i] +=
                            mIsRtl ? focusedTaskWidthAndSpacing : -focusedTaskWidthAndSpacing;
                } else {
                    // For task before the focused task, accumulate the width and spacing to
                    // calculate the distance focused task need to shift.
                    focusedTaskShift += mIsRtl ? taskWidthAndSpacing : -taskWidthAndSpacing;
                }
                int taskViewId = taskView.getTaskViewId();

                // Rebalance the grid starting after a certain index
                boolean isTopRow;
                if (isTaskDismissal) {
                    if (i > startRebalanceAfter) {
                        mTopRowIdSet.remove(taskViewId);
                        isTopRow = topRowWidth <= bottomRowWidth;
                    } else {
                        isTopRow = mTopRowIdSet.contains(taskViewId);
                    }
                } else {
                    isTopRow = topRowWidth <= bottomRowWidth;
                }

                if (isTopRow) {
                    if (homeTaskView != null && nextFocusedTaskView == null) {
                        // TaskView will be focused when swipe up, don't count towards row width.
                        nextFocusedTaskView = taskView;
                    } else {
                        topRowWidth += taskWidthAndSpacing;
                    }
                    topSet.add(i);
                    mTopRowIdSet.add(taskViewId);

                    taskView.setGridTranslationY(mTaskGridVerticalDiff);

                    // Move horizontally into empty space.
                    float widthOffset = 0;
                    for (int j = i - 1; !topSet.contains(j) && j >= 0; j--) {
                        if (j == focusedTaskIndex || j == desktopTaskIndex) {
                            continue;
                        }
                        widthOffset += requireTaskViewAt(j).getLayoutParams().width + mPageSpacing;
                    }

                    float currentTaskTranslationX = mIsRtl ? widthOffset : -widthOffset;
                    gridTranslations[i] += topAccumulatedTranslationX + currentTaskTranslationX;
                    topAccumulatedTranslationX += currentTaskTranslationX;
                } else {
                    bottomRowWidth += taskWidthAndSpacing;
                    bottomSet.add(i);

                    // Move into bottom row.
                    taskView.setGridTranslationY(mTopBottomRowHeightDiff + mTaskGridVerticalDiff);

                    // Move horizontally into empty space.
                    float widthOffset = 0;
                    for (int j = i - 1; !bottomSet.contains(j) && j >= 0; j--) {
                        if (j == focusedTaskIndex || j == desktopTaskIndex) {
                            continue;
                        }
                        widthOffset += requireTaskViewAt(j).getLayoutParams().width + mPageSpacing;
                    }

                    float currentTaskTranslationX = mIsRtl ? widthOffset : -widthOffset;
                    gridTranslations[i] += bottomAccumulatedTranslationX + currentTaskTranslationX;
                    bottomAccumulatedTranslationX += currentTaskTranslationX;
                }
                if (taskView == snappedTaskView) {
                    snappedTaskRowWidth = isTopRow ? topRowWidth : bottomRowWidth;
                }
            }
        }

        // We need to maintain snapped task's page scroll invariant between quick switch and
        // overview, so we sure snapped task's grid translation is 0, and add a non-fullscreen
        // translationX that is the same as snapped task's full scroll adjustment.
        float snappedTaskNonGridScrollAdjustment = 0;
        float snappedTaskGridTranslationX = 0;
        if (snappedTaskView != null) {
            snappedTaskNonGridScrollAdjustment = snappedTaskView.getScrollAdjustment(
                    /*gridEnabled=*/false);
            snappedTaskGridTranslationX = gridTranslations[snappedPage];
        }

        // Use the accumulated translation of the row containing the last task.
        float clearAllAccumulatedTranslation = topSet.contains(taskCount - 1)
                ? topAccumulatedTranslationX : bottomAccumulatedTranslationX;

        // If the last task is on the shorter row, ClearAllButton will embed into the shorter row
        // which is not what we want. Compensate the width difference of the 2 rows in that case.
        float shorterRowCompensation = 0;
        if (topRowWidth <= bottomRowWidth) {
            if (topSet.contains(taskCount - 1)) {
                shorterRowCompensation = bottomRowWidth - topRowWidth;
            }
        } else {
            if (bottomSet.contains(taskCount - 1)) {
                shorterRowCompensation = topRowWidth - bottomRowWidth;
            }
        }
        float clearAllShorterRowCompensation =
                mIsRtl ? -shorterRowCompensation : shorterRowCompensation;

        // If the total width is shorter than one grid's width, move ClearAllButton further away
        // accordingly. Update longRowWidth if ClearAllButton has been moved.
        float clearAllShortTotalWidthTranslation = 0;
        int longRowWidth = Math.max(topRowWidth, bottomRowWidth);
        if (longRowWidth < mLastComputedGridSize.width()) {
            mClearAllShortTotalWidthTranslation =
                    (mIsRtl
                            ? mLastComputedTaskSize.right
                            : deviceProfile.widthPx - mLastComputedTaskSize.left)
                    - longRowWidth - deviceProfile.overviewGridSideMargin;
            clearAllShortTotalWidthTranslation = mIsRtl
                    ? -mClearAllShortTotalWidthTranslation : mClearAllShortTotalWidthTranslation;
            if (snappedTaskRowWidth == longRowWidth) {
                // Updated snappedTaskRowWidth as well if it's same as longRowWidth.
                snappedTaskRowWidth += mClearAllShortTotalWidthTranslation;
            }
            longRowWidth += mClearAllShortTotalWidthTranslation;
        } else {
            mClearAllShortTotalWidthTranslation = 0;
        }

        float clearAllTotalTranslationX =
                clearAllAccumulatedTranslation + clearAllShorterRowCompensation
                        + clearAllShortTotalWidthTranslation + snappedTaskNonGridScrollAdjustment;
        if (focusedTaskIndex < taskCount) {
            // Shift by focused task's width and spacing if a task is focused.
            clearAllTotalTranslationX +=
                    mIsRtl ? focusedTaskWidthAndSpacing : -focusedTaskWidthAndSpacing;
        }

        // Make sure there are enough space between snapped page and ClearAllButton, for the case
        // of swiping up after quick switch.
        if (snappedTaskView != null) {
            int distanceFromClearAll = longRowWidth - snappedTaskRowWidth;
            // ClearAllButton should be off screen when snapped task is in its snapped position.
            int minimumDistance =
                    (mIsRtl
                            ? mLastComputedTaskSize.left
                            : deviceProfile.widthPx - mLastComputedTaskSize.right)
                    - deviceProfile.overviewGridSideMargin - mPageSpacing
                    + (mTaskWidth - snappedTaskView.getLayoutParams().width)
                    - mClearAllShortTotalWidthTranslation;
            if (distanceFromClearAll < minimumDistance) {
                int distanceDifference = minimumDistance - distanceFromClearAll;
                snappedTaskGridTranslationX += mIsRtl ? distanceDifference : -distanceDifference;
            }
        }

        for (int i = 0; i < taskCount; i++) {
            TaskView taskView = requireTaskViewAt(i);
            taskView.setGridTranslationX(gridTranslations[i] - snappedTaskGridTranslationX
                    + snappedTaskNonGridScrollAdjustment);
        }

        mClearAllButton.setGridTranslationPrimary(
                clearAllTotalTranslationX - snappedTaskGridTranslationX);
        mClearAllButton.setGridScrollOffset(
                mIsRtl ? mLastComputedTaskSize.left - mLastComputedGridSize.left
                        : mLastComputedTaskSize.right - mLastComputedGridSize.right);

        setGridProgress(mGridProgress);
    }

    private boolean isSameGridRow(TaskView taskView1, TaskView taskView2) {
        if (taskView1 == null || taskView2 == null) {
            return false;
        }
        int taskViewId1 = taskView1.getTaskViewId();
        int taskViewId2 = taskView2.getTaskViewId();
        if (taskViewId1 == mFocusedTaskViewId || taskViewId2 == mFocusedTaskViewId) {
            return false;
        }
        return (mTopRowIdSet.contains(taskViewId1) && mTopRowIdSet.contains(taskViewId2)) || (
                !mTopRowIdSet.contains(taskViewId1) && !mTopRowIdSet.contains(taskViewId2));
    }

    /**
     * Moves TaskView and ClearAllButton between carousel and 2 row grid.
     *
     * @param gridProgress 0 = carousel; 1 = 2 row grid.
     */
    private void setGridProgress(float gridProgress) {
        mGridProgress = gridProgress;

        int taskCount = getTaskViewCount();
        for (int i = 0; i < taskCount; i++) {
            requireTaskViewAt(i).setGridProgress(gridProgress);
        }
        mClearAllButton.setGridProgress(gridProgress);
    }

    private void setTaskThumbnailSplashAlpha(float taskThumbnailSplashAlpha) {
        int taskCount = getTaskViewCount();
        if (taskCount == 0) {
            return;
        }

        mTaskThumbnailSplashAlpha = taskThumbnailSplashAlpha;
        for (int i = 0; i < taskCount; i++) {
            requireTaskViewAt(i).setTaskThumbnailSplashAlpha(taskThumbnailSplashAlpha);
        }
    }

    private void enableLayoutTransitions() {
        if (mLayoutTransition == null) {
            mLayoutTransition = new LayoutTransition();
            mLayoutTransition.enableTransitionType(LayoutTransition.APPEARING);
            mLayoutTransition.setDuration(ADDITION_TASK_DURATION);
            mLayoutTransition.setStartDelay(LayoutTransition.APPEARING, 0);

            mLayoutTransition.addTransitionListener(new TransitionListener() {
                @Override
                public void startTransition(LayoutTransition transition, ViewGroup viewGroup,
                    View view, int i) {
                }

                @Override
                public void endTransition(LayoutTransition transition, ViewGroup viewGroup,
                    View view, int i) {
                    // When the unpinned task is added, snap to first page and disable transitions
                    if (view instanceof TaskView) {
                        snapToPage(0);
                        setLayoutTransition(null);
                    }

                }
            });
        }
        setLayoutTransition(mLayoutTransition);
    }

    public void setSwipeDownShouldLaunchApp(boolean swipeDownShouldLaunchApp) {
        mSwipeDownShouldLaunchApp = swipeDownShouldLaunchApp;
    }

    public boolean shouldSwipeDownLaunchApp() {
        return mSwipeDownShouldLaunchApp;
    }

    public void setIgnoreResetTask(int taskId) {
        mIgnoreResetTaskId = taskId;
    }

    public void clearIgnoreResetTask(int taskId) {
        if (mIgnoreResetTaskId == taskId) {
            mIgnoreResetTaskId = -1;
        }
    }

    private void addDismissedTaskAnimations(TaskView taskView, long duration,
            PendingAnimation anim) {
        // Use setFloat instead of setViewAlpha as we want to keep the view visible even when it's
        // alpha is set to 0 so that it can be recycled in the view pool properly
        anim.setFloat(taskView, VIEW_ALPHA, 0,
                clampToProgress(isOnGridBottomRow(taskView) ? ACCELERATE : FINAL_FRAME, 0, 0.5f));
        FloatProperty<TaskView> secondaryViewTranslate =
                taskView.getSecondaryDismissTranslationProperty();
        int secondaryTaskDimension = mOrientationHandler.getSecondaryDimension(taskView);
        int verticalFactor = mOrientationHandler.getSecondaryTranslationDirectionFactor();

        ResourceProvider rp = DynamicResource.provider(mActivity);
        SpringProperty sp = new SpringProperty(SpringProperty.FLAG_CAN_SPRING_ON_START)
                .setDampingRatio(rp.getFloat(R.dimen.dismiss_task_trans_y_damping_ratio))
                .setStiffness(rp.getFloat(R.dimen.dismiss_task_trans_y_stiffness));

        anim.add(ObjectAnimator.ofFloat(taskView, secondaryViewTranslate,
                verticalFactor * secondaryTaskDimension * 2).setDuration(duration), LINEAR, sp);

        if (mEnableDrawingLiveTile && taskView.isRunningTask()) {
            anim.addOnFrameCallback(() -> {
                runActionOnRemoteHandles(
                        remoteTargetHandle -> remoteTargetHandle.getTaskViewSimulator()
                                .taskSecondaryTranslation.value = mOrientationHandler
                                .getSecondaryValue(taskView.getTranslationX(),
                                        taskView.getTranslationY()
                                ));
                redrawLiveTile();
            });
        }
    }

    /**
     * Places an {@link FloatingTaskView} on top of the thumbnail for {@link #mSplitHiddenTaskView}
     * and then animates it into the split position that was desired
     */
    private void createInitialSplitSelectAnimation(PendingAnimation anim) {
        mOrientationHandler.getInitialSplitPlaceholderBounds(mSplitPlaceholderSize,
                mSplitPlaceholderInset, mActivity.getDeviceProfile(),
                mSplitSelectStateController.getActiveSplitStagePosition(), mTempRect);
        SplitAnimationTimings timings =
                AnimUtils.getDeviceOverviewToSplitTimings(mActivity.getDeviceProfile().isTablet);

        RectF startingTaskRect = new RectF();
        safeRemoveDragLayerView(mSplitSelectStateController.getFirstFloatingTaskView());
        SplitAnimInitProps splitAnimInitProps =
                mSplitSelectStateController.getSplitAnimationController().getFirstAnimInitViews(
                        () -> mSplitHiddenTaskView, () -> mSplitSelectSource);
        if (mSplitSelectStateController.isAnimateCurrentTaskDismissal()) {
            // Create the split select animation from Overview
            mSplitHiddenTaskView.setThumbnailVisibility(INVISIBLE,
                    mSplitSelectStateController.getInitialTaskId());
            anim.setViewAlpha(splitAnimInitProps.getIconView(), 0, clampToProgress(LINEAR,
                    timings.getIconFadeStartOffset(),
                    timings.getIconFadeEndOffset()));
        }

        FloatingTaskView firstFloatingTaskView = FloatingTaskView.getFloatingTaskView(mActivity,
                splitAnimInitProps.getOriginalView(),
                splitAnimInitProps.getOriginalBitmap(),
                splitAnimInitProps.getIconDrawable(), startingTaskRect);
        firstFloatingTaskView.setAlpha(1);
        firstFloatingTaskView.addStagingAnimation(anim, startingTaskRect, mTempRect,
                splitAnimInitProps.getFadeWithThumbnail(), splitAnimInitProps.isStagedTask());
        mSplitSelectStateController.setFirstFloatingTaskView(firstFloatingTaskView);

        // Allow user to click staged app to launch into fullscreen
        if (ENABLE_LAUNCH_FROM_STAGED_APP.get()) {
            firstFloatingTaskView.setOnClickListener(this::animateToFullscreen);
        }

        // SplitInstructionsView: animate in
        safeRemoveDragLayerView(mSplitInstructionsView);
        mSplitInstructionsView = SplitInstructionsView.getSplitInstructionsView(mActivity);
        mSplitInstructionsView.setAlpha(0);
        anim.setViewAlpha(mSplitInstructionsView, 1, clampToProgress(LINEAR,
                timings.getInstructionsContainerFadeInStartOffset(),
                timings.getInstructionsContainerFadeInEndOffset()));
        anim.setViewAlpha(mSplitInstructionsView.getTextView(), 1, clampToProgress(LINEAR,
                timings.getInstructionsTextFadeInStartOffset(),
                timings.getInstructionsTextFadeInEndOffset()));
        anim.addFloat(mSplitInstructionsView, mSplitInstructionsView.UNFOLD, 0.1f, 1,
                clampToProgress(EMPHASIZED_DECELERATE,
                        timings.getInstructionsUnfoldStartOffset(),
                        timings.getInstructionsUnfoldEndOffset()));

        InteractionJankMonitorWrapper.begin(this,
                InteractionJankMonitorWrapper.CUJ_SPLIT_SCREEN_ENTER, "First tile selected");
        anim.addListener(new AnimatorListenerAdapter() {
            @Override
            public void onAnimationStart(Animator animation) {
                if (mSplitHiddenTaskView == getRunningTaskView()) {
                    finishRecentsAnimation(true /* toRecents */, false /* shouldPip */,
                            null /* onFinishComplete */);
                } else {
                    switchToScreenshot(
                            () -> finishRecentsAnimation(true /* toRecents */,
                                    false /* shouldPip */, null /* onFinishComplete */));
                }
            }
        });
        anim.addEndListener(success -> {
            if (success) {
                InteractionJankMonitorWrapper.end(
                        InteractionJankMonitorWrapper.CUJ_SPLIT_SCREEN_ENTER);
            } else {
                // If transition to split select was interrupted, clean up to prevent glitches
                if (FeatureFlags.ENABLE_SPLIT_FROM_WORKSPACE_TO_WORKSPACE.get()) {
                    mSplitSelectStateController.resetState();
                } else {
                    resetFromSplitSelectionState();
                }
                InteractionJankMonitorWrapper.cancel(
                        InteractionJankMonitorWrapper.CUJ_SPLIT_SCREEN_ENTER);
            }

            updateCurrentTaskActionsVisibility();
        });
    }

    private void animateToFullscreen(View view) {
        FloatingTaskView stagedTaskView = (FloatingTaskView) view;

        boolean isTablet = mActivity.getDeviceProfile().isTablet;
        int duration = isTablet
                ? SplitAnimationTimings.TABLET_CONFIRM_DURATION
                : SplitAnimationTimings.PHONE_CONFIRM_DURATION;

        PendingAnimation pendingAnimation = new PendingAnimation(duration);

        Rect firstTaskStartingBounds = new Rect();
        Rect firstTaskEndingBounds = new Rect();

        stagedTaskView.getBoundsOnScreen(firstTaskStartingBounds);
        mActivity.getDragLayer().getBoundsOnScreen(firstTaskEndingBounds);

        stagedTaskView.addConfirmAnimation(
                pendingAnimation,
                new RectF(firstTaskStartingBounds),
                firstTaskEndingBounds,
                false /* fadeWithThumbnail */,
                true /* isStagedTask */);

        pendingAnimation.addEndListener(animationSuccess ->
                mSplitSelectStateController.launchInitialAppFullscreen(launchSuccess -> {
                    if (FeatureFlags.ENABLE_SPLIT_FROM_WORKSPACE_TO_WORKSPACE.get()) {
                        mSplitSelectStateController.resetState();
                    } else {
                        resetFromSplitSelectionState();
                    }
                }));

        pendingAnimation.buildAnim().start();
    }

    /**
     * Creates a {@link PendingAnimation} for dismissing the specified {@link TaskView}.
     * @param dismissedTaskView the {@link TaskView} to be dismissed
     * @param animateTaskView whether the {@link TaskView} to be dismissed should be animated
     * @param shouldRemoveTask whether the associated {@link Task} should be removed from
     *                         ActivityManager after dismissal
     * @param duration duration of the animation
     * @param dismissingForSplitSelection task dismiss animation is used for entering split
     *                                    selection state from app icon
     */
    public void createTaskDismissAnimation(PendingAnimation anim, TaskView dismissedTaskView,
            boolean animateTaskView, boolean shouldRemoveTask, long duration,
            boolean dismissingForSplitSelection) {
        if (mPendingAnimation != null) {
            mPendingAnimation.createPlaybackController().dispatchOnCancel().dispatchOnEnd();
        }

        int count = getPageCount();
        if (count == 0) {
            return;
        }

        boolean showAsGrid = showAsGrid();
        int taskCount = getTaskViewCount();
        int dismissedIndex = indexOfChild(dismissedTaskView);
        int dismissedTaskViewId = dismissedTaskView.getTaskViewId();

        // Grid specific properties.
        boolean isFocusedTaskDismissed = false;
        boolean isStagingFocusedTask = false;
        TaskView nextFocusedTaskView = null;
        boolean nextFocusedTaskFromTop = false;
        float dismissedTaskWidth = 0;
        float nextFocusedTaskWidth = 0;

        // Non-grid specific properties.
        int[] oldScroll = new int[count];
        int[] newScroll = new int[count];
        int scrollDiffPerPage = 0;
        boolean needsCurveUpdates = false;

        if (showAsGrid) {
            dismissedTaskWidth = dismissedTaskView.getLayoutParams().width + mPageSpacing;
            isFocusedTaskDismissed = dismissedTaskViewId == mFocusedTaskViewId;
            if (isFocusedTaskDismissed) {
                if (isSplitSelectionActive()) {
                    isStagingFocusedTask = true;
                } else {
                    nextFocusedTaskFromTop =
                            mTopRowIdSet.size() > 0 && mTopRowIdSet.size() >= (taskCount - 1) / 2f;
                    // Pick the next focused task from the preferred row.
                    for (int i = 0; i < taskCount; i++) {
                        TaskView taskView = requireTaskViewAt(i);
                        if (taskView == dismissedTaskView) {
                            continue;
                        }
                        boolean isTopRow = mTopRowIdSet.contains(taskView.getTaskViewId());
                        if ((nextFocusedTaskFromTop && isTopRow
                                || (!nextFocusedTaskFromTop && !isTopRow))) {
                            nextFocusedTaskView = taskView;
                            break;
                        }
                    }
                    if (nextFocusedTaskView != null) {
                        nextFocusedTaskWidth =
                                nextFocusedTaskView.getLayoutParams().width + mPageSpacing;
                    }
                }
            }
        } else {
            getPageScrolls(oldScroll, false, SIMPLE_SCROLL_LOGIC);
            getPageScrolls(newScroll, false,
                    v -> v.getVisibility() != GONE && v != dismissedTaskView);
            if (count > 1) {
                scrollDiffPerPage = Math.abs(oldScroll[1] - oldScroll[0]);
            }
        }

        float dismissTranslationInterpolationEnd = 1;
        boolean closeGapBetweenClearAll = false;
        boolean isClearAllHidden = isClearAllHidden();
        boolean snapToLastTask = false;
        boolean isLandscapeSplit =
                mActivity.getDeviceProfile().isLandscape && isSplitSelectionActive();
        TaskView lastGridTaskView = showAsGrid ? getLastGridTaskView() : null;
        int currentPageScroll = getScrollForPage(mCurrentPage);
        int lastGridTaskScroll = getScrollForPage(indexOfChild(lastGridTaskView));
        boolean currentPageSnapsToEndOfGrid = currentPageScroll == lastGridTaskScroll;
        if (lastGridTaskView != null && lastGridTaskView.isVisibleToUser()) {
            // After dismissal, animate translation of the remaining tasks to fill any gap left
            // between the end of the grid and the clear all button. Only animate if the clear
            // all button is visible or would become visible after dismissal.
            float longGridRowWidthDiff = 0;

            int topGridRowSize = mTopRowIdSet.size();
            int bottomGridRowSize = taskCount - mTopRowIdSet.size()
                    - (ENABLE_GRID_ONLY_OVERVIEW.get() ? 0 : 1);
            boolean topRowLonger = topGridRowSize > bottomGridRowSize;
            boolean bottomRowLonger = bottomGridRowSize > topGridRowSize;
            boolean dismissedTaskFromTop = mTopRowIdSet.contains(dismissedTaskViewId);
            boolean dismissedTaskFromBottom = !dismissedTaskFromTop && !isFocusedTaskDismissed;
            if (dismissedTaskFromTop || (isFocusedTaskDismissed && nextFocusedTaskFromTop)) {
                topGridRowSize--;
            }
            if (dismissedTaskFromBottom || (isFocusedTaskDismissed && !nextFocusedTaskFromTop)) {
                bottomGridRowSize--;
            }
            int longRowWidth = Math.max(topGridRowSize, bottomGridRowSize)
                    * (mLastComputedGridTaskSize.width() + mPageSpacing);
            if (!ENABLE_GRID_ONLY_OVERVIEW.get() && !isStagingFocusedTask) {
                longRowWidth += mLastComputedTaskSize.width() + mPageSpacing;
            }

            float gapWidth = 0;
            if ((topRowLonger && dismissedTaskFromTop)
                    || (bottomRowLonger && dismissedTaskFromBottom)) {
                gapWidth = dismissedTaskWidth;
            } else if (nextFocusedTaskView != null
                    && ((topRowLonger && nextFocusedTaskFromTop)
                    || (bottomRowLonger && !nextFocusedTaskFromTop))) {
                gapWidth = nextFocusedTaskWidth;
            }
            if (gapWidth > 0) {
                if (mClearAllShortTotalWidthTranslation == 0) {
                    // Compensate the removed gap if we don't already have shortTotalCompensation,
                    // and adjust accordingly to the new shortTotalCompensation after dismiss.
                    int newClearAllShortTotalWidthTranslation = 0;
                    if (longRowWidth < mLastComputedGridSize.width()) {
                        DeviceProfile deviceProfile = mActivity.getDeviceProfile();
                        newClearAllShortTotalWidthTranslation =
                                (mIsRtl
                                        ? mLastComputedTaskSize.right
                                        : deviceProfile.widthPx - mLastComputedTaskSize.left)
                                        - longRowWidth - deviceProfile.overviewGridSideMargin;
                    }
                    float gapCompensation = gapWidth - newClearAllShortTotalWidthTranslation;
                    longGridRowWidthDiff += mIsRtl ? -gapCompensation : gapCompensation;
                }
                if (isClearAllHidden) {
                    // If ClearAllButton isn't fully shown, snap to the last task.
                    snapToLastTask = true;
                }
            }
            if (isLandscapeSplit && !isStagingFocusedTask) {
                // LastTask's scroll is the minimum scroll in split select, if current scroll is
                // beyond that, we'll need to snap to last task instead.
                TaskView lastTask = getLastGridTaskView();
                if (lastTask != null) {
                    int primaryScroll = mOrientationHandler.getPrimaryScroll(this);
                    int lastTaskScroll = getScrollForPage(indexOfChild(lastTask));
                    if ((mIsRtl && primaryScroll < lastTaskScroll)
                            || (!mIsRtl && primaryScroll > lastTaskScroll)) {
                        snapToLastTask = true;
                    }
                }
            }
            if (snapToLastTask) {
                longGridRowWidthDiff += getSnapToLastTaskScrollDiff();
            } else if (isLandscapeSplit && currentPageSnapsToEndOfGrid) {
                // Use last task as reference point for scroll diff and snapping calculation as it's
                // the only invariant point in landscape split screen.
                snapToLastTask = true;
            }

            // If we need to animate the grid to compensate the clear all gap, we split the second
            // half of the dismiss pending animation (in which the non-dismissed tasks slide into
            // place) in half again, making the first quarter the existing non-dismissal sliding
            // and the second quarter this new animation of gap filling. This is due to the fact
            // that PendingAnimation is a single animation, not a sequence of animations, so we
            // fake it using interpolation.
            if (longGridRowWidthDiff != 0) {
                closeGapBetweenClearAll = true;
                // Stagger the offsets of each additional task for a delayed animation. We use
                // half here as this animation is half of half of an animation (1/4th).
                float halfAdditionalDismissTranslationOffset =
                        (0.5f * ADDITIONAL_DISMISS_TRANSLATION_INTERPOLATION_OFFSET);
                dismissTranslationInterpolationEnd = Utilities.boundToRange(
                        END_DISMISS_TRANSLATION_INTERPOLATION_OFFSET
                                + (taskCount - 1) * halfAdditionalDismissTranslationOffset,
                        END_DISMISS_TRANSLATION_INTERPOLATION_OFFSET, 1);
                for (int i = 0; i < taskCount; i++) {
                    TaskView taskView = requireTaskViewAt(i);
                    anim.setFloat(taskView, TaskView.GRID_END_TRANSLATION_X, longGridRowWidthDiff,
                            clampToProgress(LINEAR, dismissTranslationInterpolationEnd, 1));
                    dismissTranslationInterpolationEnd = Utilities.boundToRange(
                            dismissTranslationInterpolationEnd
                                    - halfAdditionalDismissTranslationOffset,
                            END_DISMISS_TRANSLATION_INTERPOLATION_OFFSET, 1);
                    if (mEnableDrawingLiveTile && taskView.isRunningTask()) {
                        anim.addOnFrameCallback(() -> {
                            runActionOnRemoteHandles(
                                    remoteTargetHandle ->
                                            remoteTargetHandle.getTaskViewSimulator()
                                                    .taskPrimaryTranslation.value =
                                                    TaskView.GRID_END_TRANSLATION_X.get(taskView));
                            redrawLiveTile();
                        });
                    }
                }

                // Change alpha of clear all if translating grid to hide it
                if (isClearAllHidden) {
                    anim.setFloat(mClearAllButton, DISMISS_ALPHA, 0, LINEAR);
                    anim.addListener(new AnimatorListenerAdapter() {
                        @Override
                        public void onAnimationEnd(Animator animation) {
                            super.onAnimationEnd(animation);
                            mClearAllButton.setDismissAlpha(1);
                        }
                    });
                }
            }
        }

        SplitAnimationTimings splitTimings =
                AnimUtils.getDeviceOverviewToSplitTimings(mActivity.getDeviceProfile().isTablet);

        int distanceFromDismissedTask = 0;
        for (int i = 0; i < count; i++) {
            View child = getChildAt(i);
            if (child == dismissedTaskView) {
                if (animateTaskView) {
                    if (dismissingForSplitSelection) {
                        createInitialSplitSelectAnimation(anim);
                    } else {
                        addDismissedTaskAnimations(dismissedTaskView, duration, anim);
                    }
                }
            } else if (!showAsGrid) {
                // Compute scroll offsets from task dismissal for animation.
                // If we just take newScroll - oldScroll, everything to the right of dragged task
                // translates to the left. We need to offset this in some cases:
                // - In RTL, add page offset to all pages, since we want pages to move to the right
                // Additionally, add a page offset if:
                // - Current page is rightmost page (leftmost for RTL)
                // - Dragging an adjacent page on the left side (right side for RTL)
                int offset = mIsRtl ? scrollDiffPerPage : 0;
                if (mCurrentPage == dismissedIndex) {
                    int lastPage = taskCount - 1;
                    if (mCurrentPage == lastPage) {
                        offset += mIsRtl ? -scrollDiffPerPage : scrollDiffPerPage;
                    }
                } else {
                    // Dismissing an adjacent page.
                    int negativeAdjacent = mCurrentPage - 1; // (Right in RTL, left in LTR)
                    if (dismissedIndex == negativeAdjacent) {
                        offset += mIsRtl ? -scrollDiffPerPage : scrollDiffPerPage;
                    }
                }

                int scrollDiff = newScroll[i] - oldScroll[i] + offset;
                if (scrollDiff != 0) {
                    FloatProperty translationProperty = child instanceof TaskView
                            ? ((TaskView) child).getPrimaryDismissTranslationProperty()
                            : mOrientationHandler.getPrimaryViewTranslate();

                    float additionalDismissDuration =
                            ADDITIONAL_DISMISS_TRANSLATION_INTERPOLATION_OFFSET * Math.abs(
                                    i - dismissedIndex);

                    // We are in non-grid layout.
                    // If dismissing for split select, use split timings.
                    // If not, use dismiss timings.
                    float animationStartProgress = isSplitSelectionActive()
                            ? Utilities.boundToRange(splitTimings.getGridSlideStartOffset(), 0f, 1f)
                            : Utilities.boundToRange(
                                    INITIAL_DISMISS_TRANSLATION_INTERPOLATION_OFFSET
                                            + additionalDismissDuration, 0f, 1f);

                    float animationEndProgress = isSplitSelectionActive()
                            ? Utilities.boundToRange(splitTimings.getGridSlideStartOffset()
                                            + splitTimings.getGridSlideDurationOffset(), 0f, 1f)
                            : 1f;

                    // Slide tiles in horizontally to fill dismissed area
                    anim.setFloat(child, translationProperty, scrollDiff,
                            clampToProgress(
                                    splitTimings.getGridSlidePrimaryInterpolator(),
                                    animationStartProgress,
                                    animationEndProgress
                            )
                    );

                    if (mEnableDrawingLiveTile && child instanceof TaskView
                            && ((TaskView) child).isRunningTask()) {
                        anim.addOnFrameCallback(() -> {
                            runActionOnRemoteHandles(
                                    remoteTargetHandle ->
                                            remoteTargetHandle.getTaskViewSimulator()
                                                    .taskPrimaryTranslation.value =
                                                    mOrientationHandler.getPrimaryValue(
                                                            child.getTranslationX(),
                                                            child.getTranslationY()
                                                    ));
                            redrawLiveTile();
                        });
                    }
                    needsCurveUpdates = true;
                }
            } else if (child instanceof TaskView) {
                TaskView taskView = (TaskView) child;
                if (isFocusedTaskDismissed) {
                    if (nextFocusedTaskView != null &&
                            !isSameGridRow(taskView, nextFocusedTaskView)) {
                        continue;
                    }
                } else {
                    if (i < dismissedIndex || !isSameGridRow(taskView, dismissedTaskView)) {
                        continue;
                    }
                }
                // Animate task with index >= dismissed index and in the same row as the
                // dismissed index or next focused index. Offset successive task dismissal
                // durations for a staggered effect.
                distanceFromDismissedTask++;
                int staggerColumn =  isStagingFocusedTask
                        ? (int) Math.ceil(distanceFromDismissedTask / 2f)
                        : distanceFromDismissedTask;
                // Set timings based on if user is initiating splitscreen on the focused task,
                // or splitting/dismissing some other task.
                float animationStartProgress = isStagingFocusedTask
                        ? Utilities.boundToRange(
                                splitTimings.getGridSlideStartOffset()
                                        + (splitTimings.getGridSlideStaggerOffset()
                                        * staggerColumn),
                        0f,
                        dismissTranslationInterpolationEnd)
                        : Utilities.boundToRange(
                                INITIAL_DISMISS_TRANSLATION_INTERPOLATION_OFFSET
                                        + ADDITIONAL_DISMISS_TRANSLATION_INTERPOLATION_OFFSET
                                        * staggerColumn, 0f, dismissTranslationInterpolationEnd);
                float animationEndProgress = isStagingFocusedTask
                        ? Utilities.boundToRange(
                                splitTimings.getGridSlideStartOffset()
                                        + (splitTimings.getGridSlideStaggerOffset() * staggerColumn)
                                        + splitTimings.getGridSlideDurationOffset(),
                        0f,
                        dismissTranslationInterpolationEnd)
                        : dismissTranslationInterpolationEnd;
                Interpolator dismissInterpolator = isStagingFocusedTask ? OVERSHOOT_0_75 : LINEAR;

                if (taskView == nextFocusedTaskView) {
                    // Enlarge the task to be focused next, and translate into focus position.
                    float scale = mTaskWidth / (float) mLastComputedGridTaskSize.width();
                    anim.setFloat(taskView, TaskView.SNAPSHOT_SCALE, scale,
                            clampToProgress(LINEAR, animationStartProgress,
                                    dismissTranslationInterpolationEnd));
                    anim.setFloat(taskView, taskView.getPrimaryDismissTranslationProperty(),
                            mIsRtl ? dismissedTaskWidth : -dismissedTaskWidth,
                            clampToProgress(LINEAR, animationStartProgress,
                                    dismissTranslationInterpolationEnd));
                    float secondaryTranslation = -mTaskGridVerticalDiff;
                    if (!nextFocusedTaskFromTop) {
                        secondaryTranslation -= mTopBottomRowHeightDiff;
                    }
                    anim.setFloat(taskView, taskView.getSecondaryDismissTranslationProperty(),
                            secondaryTranslation, clampToProgress(LINEAR, animationStartProgress,
                                    dismissTranslationInterpolationEnd));
                    anim.setFloat(taskView, TaskView.FOCUS_TRANSITION, 0f,
                            clampToProgress(LINEAR, 0f, ANIMATION_DISMISS_PROGRESS_MIDPOINT));
                } else {
                    float primaryTranslation =
                            nextFocusedTaskView != null ? nextFocusedTaskWidth : dismissedTaskWidth;
                    if (isStagingFocusedTask) {
                        // Moves less if focused task is not in scroll position.
                        int focusedTaskScroll = getScrollForPage(dismissedIndex);
                        int primaryScroll = mOrientationHandler.getPrimaryScroll(this);
                        int focusedTaskScrollDiff = primaryScroll - focusedTaskScroll;
                        primaryTranslation +=
                                mIsRtl ? focusedTaskScrollDiff : -focusedTaskScrollDiff;
                    }

                    anim.setFloat(taskView, taskView.getPrimaryDismissTranslationProperty(),
                            mIsRtl ? primaryTranslation : -primaryTranslation,
                            clampToProgress(dismissInterpolator, animationStartProgress,
                                    animationEndProgress));
                }
            }
        }

        if (needsCurveUpdates) {
            anim.addOnFrameCallback(this::updateCurveProperties);
        }

        // Add a tiny bit of translation Z, so that it draws on top of other views. This is relevant
        // (e.g.) when we dismiss a task by sliding it upward: if there is a row of icons above, we
        // want the dragged task to stay above all other views.
        if (animateTaskView) {
            dismissedTaskView.setTranslationZ(0.1f);
        }

        mPendingAnimation = anim;
        final TaskView finalNextFocusedTaskView = nextFocusedTaskView;
        final boolean finalCloseGapBetweenClearAll = closeGapBetweenClearAll;
        final boolean finalSnapToLastTask = snapToLastTask;
        final boolean finalIsFocusedTaskDismissed = isFocusedTaskDismissed;
        mPendingAnimation.addEndListener(new Consumer<Boolean>() {
            @Override
            public void accept(Boolean success) {
                if (mEnableDrawingLiveTile && dismissedTaskView.isRunningTask() && success) {
                    finishRecentsAnimation(true /* toRecents */, false /* shouldPip */,
                            () -> onEnd(success));
                } else {
                    onEnd(success);
                }
            }

            @SuppressWarnings("WrongCall")
            private void onEnd(boolean success) {
                // Reset task translations as they may have updated via animations in
                // createTaskDismissAnimation
                resetTaskVisuals();

                if (success) {
                    if (shouldRemoveTask) {
                        if (dismissedTaskView.getTask() != null) {
                            if (dismissedTaskView.isRunningTask()) {
                                finishRecentsAnimation(true /* toRecents */, false /* shouldPip */,
                                        () -> removeTaskInternal(dismissedTaskViewId));
                            } else {
                                removeTaskInternal(dismissedTaskViewId);
                            }
                            announceForAccessibility(
                                    getResources().getString(R.string.task_view_closed));
                            mActivity.getStatsLogManager().logger()
                                    .withItemInfo(dismissedTaskView.getItemInfo())
                                    .log(LAUNCHER_TASK_DISMISS_SWIPE_UP);
                        }
                    }

                    int pageToSnapTo = mCurrentPage;
                    mCurrentPageScrollDiff = 0;
                    int taskViewIdToSnapTo = -1;
                    if (showAsGrid) {
                        if (finalCloseGapBetweenClearAll) {
                            if (finalSnapToLastTask) {
                                // Last task will be determined after removing dismissed task.
                                pageToSnapTo = -1;
                            } else if (taskCount > 2) {
                                pageToSnapTo = indexOfChild(mClearAllButton);
                            } else if (isClearAllHidden) {
                                // Snap to focused task if clear all is hidden.
                                pageToSnapTo = 0;
                            }
                        } else {
                            // Get the id of the task view we will snap to based on the current
                            // page's relative position as the order of indices change over time due
                            // to dismissals.
                            TaskView snappedTaskView = getTaskViewAt(mCurrentPage);
                            boolean calculateScrollDiff = true;
                            if (snappedTaskView != null && !finalSnapToLastTask) {
                                if (snappedTaskView.getTaskViewId() == mFocusedTaskViewId) {
                                    if (finalNextFocusedTaskView != null) {
                                        taskViewIdToSnapTo =
                                                finalNextFocusedTaskView.getTaskViewId();
                                    } else if (dismissedTaskViewId != mFocusedTaskViewId) {
                                        taskViewIdToSnapTo = mFocusedTaskViewId;
                                    } else {
                                        // Won't focus next task in split select, so snap to the
                                        // first task.
                                        pageToSnapTo = 0;
                                        calculateScrollDiff = false;
                                    }
                                } else {
                                    int snappedTaskViewId = snappedTaskView.getTaskViewId();
                                    boolean isSnappedTaskInTopRow = mTopRowIdSet.contains(
                                            snappedTaskViewId);
                                    IntArray taskViewIdArray =
                                            isSnappedTaskInTopRow ? getTopRowIdArray()
                                                    : getBottomRowIdArray();
                                    int snappedIndex = taskViewIdArray.indexOf(snappedTaskViewId);
                                    taskViewIdArray.removeValue(dismissedTaskViewId);
                                    if (finalNextFocusedTaskView != null) {
                                        taskViewIdArray.removeValue(
                                                finalNextFocusedTaskView.getTaskViewId());
                                    }
                                    try {
                                        if (snappedIndex < taskViewIdArray.size()) {
                                            taskViewIdToSnapTo = taskViewIdArray.get(snappedIndex);
                                        } else if (snappedIndex == taskViewIdArray.size()) {
                                            // If the snapped task is the last item from the
                                            // dismissed row,
                                            // snap to the same column in the other grid row
                                            IntArray inverseRowTaskViewIdArray =
                                                    isSnappedTaskInTopRow ? getBottomRowIdArray()
                                                            : getTopRowIdArray();
                                            if (snappedIndex < inverseRowTaskViewIdArray.size()) {
                                                taskViewIdToSnapTo = inverseRowTaskViewIdArray.get(
                                                        snappedIndex);
                                            }
                                        }
                                    } catch (ArrayIndexOutOfBoundsException e) {
                                        throw new IllegalStateException(
                                                "b/269956477 invalid snappedIndex"
                                                        + "\nsnappedTaskViewId: "
                                                        + snappedTaskViewId
                                                        + "\nfocusedTaskViewId: "
                                                        + mFocusedTaskViewId
                                                        + "\ntopRowIdArray: "
                                                        + getTopRowIdArray().toConcatString()
                                                        + "\nbottomRowIdArray: "
                                                        + getBottomRowIdArray().toConcatString(),
                                                e);
                                    }
                                }
                            }

                            if (calculateScrollDiff) {
                                int primaryScroll = mOrientationHandler.getPrimaryScroll(
                                        RecentsView.this);
                                int currentPageScroll = getScrollForPage(mCurrentPage);
                                mCurrentPageScrollDiff = primaryScroll - currentPageScroll;
                            }
                        }
                    } else if (dismissedIndex < pageToSnapTo || pageToSnapTo == taskCount - 1) {
                        pageToSnapTo--;
                    }
                    boolean isHomeTaskDismissed = dismissedTaskView == getHomeTaskView();
                    removeViewInLayout(dismissedTaskView);
                    mTopRowIdSet.remove(dismissedTaskViewId);

                    if (taskCount == 1) {
                        removeViewInLayout(mClearAllButton);
                        if (isHomeTaskDismissed) {
                            updateEmptyMessage();
                        } else if (!mSplitSelectStateController.isSplitSelectActive()) {
                            startHome();
                        }
                    } else {
                        // Update focus task and its size.
                        if (finalIsFocusedTaskDismissed && finalNextFocusedTaskView != null) {
                            mFocusedTaskViewId = ENABLE_GRID_ONLY_OVERVIEW.get()
                                    ? INVALID_TASK_ID
                                    : finalNextFocusedTaskView.getTaskViewId();
                            mTopRowIdSet.remove(mFocusedTaskViewId);
                            finalNextFocusedTaskView.animateIconScaleAndDimIntoView();
                        }
                        updateTaskSize(/*isTaskDismissal=*/ true);
                        updateChildTaskOrientations();
                        // Update scroll and snap to page.
                        updateScrollSynchronously();

                        if (showAsGrid) {
                            // Rebalance tasks in the grid
                            int highestVisibleTaskIndex = getHighestVisibleTaskIndex();
                            if (highestVisibleTaskIndex < Integer.MAX_VALUE) {
                                TaskView taskView = requireTaskViewAt(highestVisibleTaskIndex);

                                boolean shouldRebalance;
                                int screenStart = mOrientationHandler.getPrimaryScroll(
                                        RecentsView.this);
                                int taskStart = mOrientationHandler.getChildStart(taskView)
                                        + (int) taskView.getOffsetAdjustment(/*gridEnabled=*/ true);

                                // Rebalance only if there is a maximum gap between the task and the
                                // screen's edge; this ensures that rebalanced tasks are outside the
                                // visible screen.
                                if (mIsRtl) {
                                    shouldRebalance = taskStart <= screenStart + mPageSpacing;
                                } else {
                                    int screenEnd =
                                            screenStart + mOrientationHandler.getMeasuredSize(
                                                    RecentsView.this);
                                    int taskSize = (int) (mOrientationHandler.getMeasuredSize(
                                            taskView) * taskView
                                            .getSizeAdjustment(/*fullscreenEnabled=*/false));
                                    int taskEnd = taskStart + taskSize;

                                    shouldRebalance = taskEnd >= screenEnd - mPageSpacing;
                                }

                                if (shouldRebalance) {
                                    updateGridProperties(/*isTaskDismissal=*/ true,
                                            highestVisibleTaskIndex);
                                    updateScrollSynchronously();
                                }
                            }

                            IntArray topRowIdArray = getTopRowIdArray();
                            IntArray bottomRowIdArray = getBottomRowIdArray();
                            if (finalSnapToLastTask) {
                                // If snapping to last task, find the last task after dismissal.
                                pageToSnapTo = indexOfChild(
                                        getLastGridTaskView(topRowIdArray, bottomRowIdArray));
                            } else if (taskViewIdToSnapTo != -1) {
                                // If snapping to another page due to indices rearranging, find
                                // the new index after dismissal & rearrange using the task view id.
                                pageToSnapTo = indexOfChild(
                                        getTaskViewFromTaskViewId(taskViewIdToSnapTo));
                                if (!currentPageSnapsToEndOfGrid) {
                                    // If it wasn't snapped to one of the last pages, but is now
                                    // snapped to last pages, we'll need to compensate for the
                                    // offset from the page's scroll to its visual position.
                                    mCurrentPageScrollDiff += getOffsetFromScrollPosition(
                                            pageToSnapTo, topRowIdArray, bottomRowIdArray);
                                }
                            }
                        }
                        pageBeginTransition();
                        setCurrentPage(pageToSnapTo);
                        // Update various scroll-dependent UI.
                        dispatchScrollChanged();
                        updateActionsViewFocusedScroll();
                        if (isClearAllHidden() && !mActivity.getDeviceProfile().isTablet) {
                            mActionsView.updateDisabledFlags(OverviewActionsView.DISABLED_SCROLLING,
                                    false);
                        }
                    }
                }
                updateCurrentTaskActionsVisibility();
                onDismissAnimationEnds();
                mPendingAnimation = null;
            }
        });
    }

    /**
     * Hides all overview actions if current page is for split apps, shows otherwise
     * If actions are showing, we only show split option if
     * * Device is large screen
     * * There are at least 2 tasks to invoke split
     */
    private void updateCurrentTaskActionsVisibility() {
        boolean isCurrentSplit = getCurrentPageTaskView() instanceof GroupedTaskView;
        mActionsView.updateHiddenFlags(HIDDEN_SPLIT_SCREEN, isCurrentSplit);
        mActionsView.updateHiddenFlags(HIDDEN_SPLIT_SELECT_ACTIVE, isSplitSelectionActive());
        mActionsView.updateSplitButtonHiddenFlags(FLAG_IS_NOT_TABLET,
                !mActivity.getDeviceProfile().isTablet);
        mActionsView.updateSplitButtonDisabledFlags(FLAG_SINGLE_TASK, /*enable=*/ false);
        if (DESKTOP_MODE_SUPPORTED) {
            boolean isCurrentDesktop = getCurrentPageTaskView() instanceof DesktopTaskView;
            mActionsView.updateHiddenFlags(HIDDEN_DESKTOP, isCurrentDesktop);
        }
    }

    /**
     * Returns all the tasks in the top row, without the focused task
     */
    private IntArray getTopRowIdArray() {
        if (mTopRowIdSet.isEmpty()) {
            return new IntArray(0);
        }
        IntArray topArray = new IntArray(mTopRowIdSet.size());
        int taskViewCount = getTaskViewCount();
        for (int i = 0; i < taskViewCount; i++) {
            int taskViewId = requireTaskViewAt(i).getTaskViewId();
            if (mTopRowIdSet.contains(taskViewId)) {
                topArray.add(taskViewId);
            }
        }
        return topArray;
    }

    /**
     * Returns all the tasks in the bottom row, without the focused task
     */
    private IntArray getBottomRowIdArray() {
        int bottomRowIdArraySize = getBottomRowTaskCountForTablet();
        if (bottomRowIdArraySize <= 0) {
            return new IntArray(0);
        }
        IntArray bottomArray = new IntArray(bottomRowIdArraySize);
        int taskViewCount = getTaskViewCount();
        for (int i = 0; i < taskViewCount; i++) {
            int taskViewId = requireTaskViewAt(i).getTaskViewId();
            if (!mTopRowIdSet.contains(taskViewId) && taskViewId != mFocusedTaskViewId) {
                bottomArray.add(taskViewId);
            }
        }
        return bottomArray;
    }

    /**
     * Iterate the grid by columns instead of by TaskView index, starting after the focused task and
     * up to the last balanced column.
     *
     * @return the highest visible TaskView index between both rows
     */
    private int getHighestVisibleTaskIndex() {
        if (mTopRowIdSet.isEmpty()) return Integer.MAX_VALUE; // return earlier

        int lastVisibleIndex = Integer.MAX_VALUE;
        IntArray topRowIdArray = getTopRowIdArray();
        IntArray bottomRowIdArray = getBottomRowIdArray();
        int balancedColumns = Math.min(bottomRowIdArray.size(), topRowIdArray.size());

        for (int i = 0; i < balancedColumns; i++) {
            TaskView topTask = getTaskViewFromTaskViewId(topRowIdArray.get(i));

            if (isTaskViewVisible(topTask)) {
                TaskView bottomTask = getTaskViewFromTaskViewId(bottomRowIdArray.get(i));
                lastVisibleIndex = Math.max(indexOfChild(topTask), indexOfChild(bottomTask));
            } else if (lastVisibleIndex < Integer.MAX_VALUE) {
                break;
            }
        }

        return lastVisibleIndex;
    }

    private void removeTaskInternal(int dismissedTaskViewId) {
        int[] taskIds = getTaskIdsForTaskViewId(dismissedTaskViewId);
        UI_HELPER_EXECUTOR.getHandler().post(
                () -> {
                    for (int taskId : taskIds) {
                        if (taskId != -1) {
                            ActivityManagerWrapper.getInstance().removeTask(taskId);
                        }
                    }
                });
    }

    protected void onDismissAnimationEnds() {
        AccessibilityManagerCompat.sendDismissAnimationEndsEventToTest(getContext());
    }

    public PendingAnimation createAllTasksDismissAnimation(long duration) {
        if (FeatureFlags.IS_STUDIO_BUILD && mPendingAnimation != null) {
            throw new IllegalStateException("Another pending animation is still running");
        }
        PendingAnimation anim = new PendingAnimation(duration);

        int count = getTaskViewCount();
        for (int i = 0; i < count; i++) {
            addDismissedTaskAnimations(requireTaskViewAt(i), duration, anim);
        }

        mPendingAnimation = anim;
        mPendingAnimation.addEndListener(isSuccess -> {
            if (isSuccess) {
                // Remove all the task views now
                finishRecentsAnimation(true /* toRecents */, false /* shouldPip */, () -> {
                    UI_HELPER_EXECUTOR.getHandler().post(
                            ActivityManagerWrapper.getInstance()::removeAllRecentTasks);
                    removeTasksViewsAndClearAllButton();
                    startHome();
                });
            }
            mPendingAnimation = null;
        });
        return anim;
    }

    private boolean snapToPageRelative(int pageCount, int delta, boolean cycle) {
        if (pageCount == 0) {
            return false;
        }
        final int newPageUnbound = getNextPage() + delta;
        if (!cycle && (newPageUnbound < 0 || newPageUnbound >= pageCount)) {
            return false;
        }
        snapToPage((newPageUnbound + pageCount) % pageCount);
        getChildAt(getNextPage()).requestFocus();
        return true;
    }

    private void runDismissAnimation(PendingAnimation pendingAnim) {
        AnimatorPlaybackController controller = pendingAnim.createPlaybackController();
        controller.dispatchOnStart();
        controller.getAnimationPlayer().setInterpolator(FAST_OUT_SLOW_IN);
        controller.start();
    }

    @UiThread
    private void dismissTask(int taskId) {
        TaskView taskView = getTaskViewByTaskId(taskId);
        if (taskView == null) {
            return;
        }
        dismissTask(taskView, true /* animate */, false /* removeTask */);
    }

    public void dismissTask(TaskView taskView, boolean animateTaskView, boolean removeTask) {
        PendingAnimation pa = new PendingAnimation(DISMISS_TASK_DURATION);
        createTaskDismissAnimation(pa, taskView, animateTaskView, removeTask, DISMISS_TASK_DURATION,
                false /* dismissingForSplitSelection*/);
        runDismissAnimation(pa);
    }

    @SuppressWarnings("unused")
    private void dismissAllTasks(View view) {
        runDismissAnimation(createAllTasksDismissAnimation(DISMISS_TASK_DURATION));
        mActivity.getStatsLogManager().logger().log(LAUNCHER_TASK_CLEAR_ALL);
    }

    private void dismissCurrentTask() {
        TaskView taskView = getNextPageTaskView();
        if (taskView != null) {
            dismissTask(taskView, true /*animateTaskView*/, true /*removeTask*/);
        }
    }

    @Override
    public boolean dispatchKeyEvent(KeyEvent event) {
        if (event.getAction() == KeyEvent.ACTION_DOWN) {
            switch (event.getKeyCode()) {
                case KeyEvent.KEYCODE_TAB:
                    return snapToPageRelative(getTaskViewCount(), event.isShiftPressed() ? -1 : 1,
                            event.isAltPressed() /* cycle */);
                case KeyEvent.KEYCODE_DPAD_RIGHT:
                    return snapToPageRelative(getPageCount(), mIsRtl ? -1 : 1, false /* cycle */);
                case KeyEvent.KEYCODE_DPAD_LEFT:
                    return snapToPageRelative(getPageCount(), mIsRtl ? 1 : -1, false /* cycle */);
                case KeyEvent.KEYCODE_DEL:
                case KeyEvent.KEYCODE_FORWARD_DEL:
                    dismissCurrentTask();
                    return true;
                case KeyEvent.KEYCODE_NUMPAD_DOT:
                    if (event.isAltPressed()) {
                        // Numpad DEL pressed while holding Alt.
                        dismissCurrentTask();
                        return true;
                    }
            }
        }
        return super.dispatchKeyEvent(event);
    }

    @Override
    protected void onFocusChanged(boolean gainFocus, int direction,
            @Nullable Rect previouslyFocusedRect) {
        super.onFocusChanged(gainFocus, direction, previouslyFocusedRect);
        if (gainFocus && getChildCount() > 0) {
            switch (direction) {
                case FOCUS_FORWARD:
                    setCurrentPage(0);
                    break;
                case FOCUS_BACKWARD:
                case FOCUS_RIGHT:
                case FOCUS_LEFT:
                    setCurrentPage(getChildCount() - 1);
                    break;
            }
        }
    }

    public float getContentAlpha() {
        return mContentAlpha;
    }

    public void setContentAlpha(float alpha) {
        if (alpha == mContentAlpha) {
            return;
        }
        alpha = Utilities.boundToRange(alpha, 0, 1);
        mContentAlpha = alpha;

        int runningTaskId = getTaskIdsForRunningTaskView()[0];
        for (int i = getTaskViewCount() - 1; i >= 0; i--) {
            TaskView child = requireTaskViewAt(i);
            int[] childTaskIds = child.getTaskIds();
            if (!mRunningTaskTileHidden ||
                    (childTaskIds[0] != runningTaskId && childTaskIds[1] != runningTaskId)) {
                child.setStableAlpha(alpha);
            }
        }
        mClearAllButton.setContentAlpha(mContentAlpha);
        int alphaInt = Math.round(alpha * 255);
        mEmptyMessagePaint.setAlpha(alphaInt);
        mEmptyIcon.setAlpha(alphaInt);
        mActionsView.getContentAlpha().setValue(mContentAlpha);

        if (alpha > 0) {
            setVisibility(VISIBLE);
        } else if (!mFreezeViewVisibility) {
            setVisibility(INVISIBLE);
        }
    }

    /**
     * Freezes the view visibility change. When frozen, the view will not change its visibility
     * to gone due to alpha changes.
     */
    public void setFreezeViewVisibility(boolean freezeViewVisibility) {
        if (mFreezeViewVisibility != freezeViewVisibility) {
            mFreezeViewVisibility = freezeViewVisibility;
            if (!mFreezeViewVisibility) {
                setVisibility(mContentAlpha > 0 ? VISIBLE : INVISIBLE);
            }
        }
    }

    @Override
    public void setVisibility(int visibility) {
        super.setVisibility(visibility);
        if (mActionsView != null) {
            mActionsView.updateHiddenFlags(HIDDEN_NO_RECENTS, visibility != VISIBLE);
            if (visibility != VISIBLE) {
                mActionsView.updateDisabledFlags(OverviewActionsView.DISABLED_SCROLLING, false);
            }
        }
    }

    @Override
    protected void onConfigurationChanged(Configuration newConfig) {
        super.onConfigurationChanged(newConfig);
        updateRecentsRotation();
        onOrientationChanged();
    }

    /**
     * Updates {@link RecentsOrientedState}'s cached RecentsView rotation.
     */
    public void updateRecentsRotation() {
        final int rotation = mActivity.getDisplay().getRotation();
        mOrientationState.setRecentsRotation(rotation);
    }

    public void setLayoutRotation(int touchRotation, int displayRotation) {
        if (mOrientationState.update(touchRotation, displayRotation)) {
            updateOrientationHandler();
        }
    }

    public RecentsOrientedState getPagedViewOrientedState() {
        return mOrientationState;
    }

    public PagedOrientationHandler getPagedOrientationHandler() {
        return mOrientationHandler;
    }

    @Nullable
    public TaskView getNextTaskView() {
        return getTaskViewAt(getRunningTaskIndex() + 1);
    }

    @Nullable
    public TaskView getCurrentPageTaskView() {
        return getTaskViewAt(getCurrentPage());
    }

    @Nullable
    public TaskView getNextPageTaskView() {
        return getTaskViewAt(getNextPage());
    }

    @Nullable
    public TaskView getTaskViewNearestToCenterOfScreen() {
        return getTaskViewAt(getPageNearestToCenterOfScreen());
    }

    /**
     * Returns null instead of indexOutOfBoundsError when index is not in range
     */
    @Nullable
    public TaskView getTaskViewAt(int index) {
        View child = getChildAt(index);
        return child instanceof TaskView ? (TaskView) child : null;
    }

    /**
     * A version of {@link #getTaskViewAt} when the caller is sure about the input index.
     */
    @NonNull
    private TaskView requireTaskViewAt(int index) {
        return Objects.requireNonNull(getTaskViewAt(index));
    }

    public void setOnEmptyMessageUpdatedListener(OnEmptyMessageUpdatedListener listener) {
        mOnEmptyMessageUpdatedListener = listener;
    }

    public void updateEmptyMessage() {
        boolean isEmpty = getTaskViewCount() == 0;
        boolean hasSizeChanged = mLastMeasureSize.x != getWidth()
                || mLastMeasureSize.y != getHeight();
        if (isEmpty == mShowEmptyMessage && !hasSizeChanged) {
            return;
        }
        setContentDescription(isEmpty ? mEmptyMessage : "");
        mShowEmptyMessage = isEmpty;
        updateEmptyStateUi(hasSizeChanged);
        invalidate();

        if (mOnEmptyMessageUpdatedListener != null) {
            mOnEmptyMessageUpdatedListener.onEmptyMessageUpdated(mShowEmptyMessage);
        }
    }

    @Override
    protected void onLayout(boolean changed, int left, int top, int right, int bottom) {
        // If we're going to a state without overview panel, avoid unnecessary onLayout that
        // cause TaskViews to re-arrange during animation to that state.
        if (!mOverviewStateEnabled && !mFirstLayout) {
            return;
        }

        mShowAsGridLastOnLayout = showAsGrid();

        super.onLayout(changed, left, top, right, bottom);

        updateEmptyStateUi(changed);

        // Update the pivots such that when the task is scaled, it fills the full page
        getTaskSize(mTempRect);
        updatePivots();
        setTaskModalness(mTaskModalness);
        mLastComputedTaskStartPushOutDistance = null;
        mLastComputedTaskEndPushOutDistance = null;
        updatePageOffsets();
        runActionOnRemoteHandles(
                remoteTargetHandle -> remoteTargetHandle.getTaskViewSimulator()
                        .setScroll(getScrollOffset()));
        setImportantForAccessibility(isModal() ? IMPORTANT_FOR_ACCESSIBILITY_NO
                : IMPORTANT_FOR_ACCESSIBILITY_AUTO);
    }

    private void updatePivots() {
        if (mOverviewSelectEnabled) {
            getModalTaskSize(mTempRect);
            Rect selectedTaskPosition = getSelectedTaskBounds();

            Utilities.getPivotsForScalingRectToRect(mTempRect, selectedTaskPosition,
                    mTempPointF);
            setPivotX(mTempPointF.x);
            setPivotY(mTempPointF.y);
        } else {
            getPagedViewOrientedState().getFullScreenScaleAndPivot(mTempRect,
                    mActivity.getDeviceProfile(), mTempPointF);
            setPivotX(mTempPointF.x);
            setPivotY(mTempPointF.y);
        }
    }

    private void updatePageOffsets() {
        float offset = mAdjacentPageHorizontalOffset;
        float modalOffset = ACCELERATE_0_75.getInterpolation(mTaskModalness);
        int count = getChildCount();
        boolean showAsGrid = showAsGrid();

        TaskView runningTask = mRunningTaskViewId == -1 || !mRunningTaskTileHidden
                ? null : getRunningTaskView();
        int midpoint = runningTask == null ? -1 : indexOfChild(runningTask);
        int modalMidpoint = getCurrentPage();
        boolean isModalGridWithoutFocusedTask =
                showAsGrid && ENABLE_GRID_ONLY_OVERVIEW.get() && mTaskModalness > 0;
        if (isModalGridWithoutFocusedTask) {
            modalMidpoint = indexOfChild(mSelectedTask);
        }

        float midpointOffsetSize = 0;
        float leftOffsetSize = midpoint - 1 >= 0
                ? getHorizontalOffsetSize(midpoint - 1, midpoint, offset)
                : 0;
        float rightOffsetSize = midpoint + 1 < count
                ? getHorizontalOffsetSize(midpoint + 1, midpoint, offset)
                : 0;

        float modalMidpointOffsetSize = 0;
        float modalLeftOffsetSize = 0;
        float modalRightOffsetSize = 0;
        float gridOffsetSize = 0;

        if (showAsGrid) {
            // In grid, we only focus the task on the side. The reference index used for offset
            // calculation is the task directly next to the focus task in the grid.
            int referenceIndex = modalMidpoint == 0 ? 1 : 0;
            gridOffsetSize = referenceIndex < count
                    ? getHorizontalOffsetSize(referenceIndex, modalMidpoint, modalOffset)
                    : 0;
        } else {
            modalLeftOffsetSize = modalMidpoint - 1 >= 0
                    ? getHorizontalOffsetSize(modalMidpoint - 1, modalMidpoint, modalOffset)
                    : 0;
            modalRightOffsetSize = modalMidpoint + 1 < count
                    ? getHorizontalOffsetSize(modalMidpoint + 1, modalMidpoint, modalOffset)
                    : 0;
        }

        for (int i = 0; i < count; i++) {
            float translation = i == midpoint
                    ? midpointOffsetSize
                    : i < midpoint
                            ? leftOffsetSize
                            : rightOffsetSize;
            if (isModalGridWithoutFocusedTask) {
                gridOffsetSize = getHorizontalOffsetSize(i, modalMidpoint, modalOffset);
                gridOffsetSize = Math.abs(gridOffsetSize) * (i <= modalMidpoint ? 1 : -1);
            }
            float modalTranslation = i == modalMidpoint
                    ? modalMidpointOffsetSize
                    : showAsGrid
                            ? gridOffsetSize
                            : i < modalMidpoint ? modalLeftOffsetSize : modalRightOffsetSize;
            float totalTranslationX = translation + modalTranslation;
            View child = getChildAt(i);
            FloatProperty translationPropertyX = child instanceof TaskView
                    ? ((TaskView) child).getPrimaryTaskOffsetTranslationProperty()
                    : mOrientationHandler.getPrimaryViewTranslate();
            translationPropertyX.set(child, totalTranslationX);
            if (mEnableDrawingLiveTile && i == getRunningTaskIndex()) {
                runActionOnRemoteHandles(
                        remoteTargetHandle -> remoteTargetHandle.getTaskViewSimulator()
                                .taskPrimaryTranslation.value = totalTranslationX);
                redrawLiveTile();
            }

            if (showAsGrid && ENABLE_GRID_ONLY_OVERVIEW.get() && child instanceof TaskView) {
                float totalTranslationY = getVerticalOffsetSize(i, modalOffset);
                FloatProperty translationPropertyY =
                        ((TaskView) child).getSecondaryTaskOffsetTranslationProperty();
                translationPropertyY.set(child, totalTranslationY);
            }
        }
        updateCurveProperties();
    }

    /**
     * Computes the child position with persistent translation considered (see
     * {@link TaskView#getPersistentTranslationX()}.
     */
    private void getPersistentChildPosition(int childIndex, int midPointScroll, RectF outRect) {
        View child = getChildAt(childIndex);
        outRect.set(child.getLeft(), child.getTop(), child.getRight(), child.getBottom());
        if (child instanceof TaskView) {
            TaskView taskView = (TaskView) child;
            outRect.offset(taskView.getPersistentTranslationX(),
                    taskView.getPersistentTranslationY());
            outRect.top += mActivity.getDeviceProfile().overviewTaskThumbnailTopMarginPx;

            mTempMatrix.reset();
            float persistentScale = taskView.getPersistentScale();
            mTempMatrix.postScale(persistentScale, persistentScale,
                    mIsRtl ? outRect.right : outRect.left, outRect.top);
            mTempMatrix.mapRect(outRect);
        }
        outRect.offset(mOrientationHandler.getPrimaryValue(-midPointScroll, 0),
                mOrientationHandler.getSecondaryValue(-midPointScroll, 0));
    }

    /**
     * Computes the distance to offset the given child such that it is completely offscreen when
     * translating away from the given midpoint.
     * @param offsetProgress From 0 to 1 where 0 means no offset and 1 means offset offscreen.
     */
    private float getHorizontalOffsetSize(int childIndex, int midpointIndex, float offsetProgress) {
        if (offsetProgress == 0) {
            // Don't bother calculating everything below if we won't offset anyway.
            return 0;
        }

        // First, get the position of the task relative to the midpoint. If there is no midpoint
        // then we just use the normal (centered) task position.
        RectF taskPosition = mTempRectF;
        // Whether the task should be shifted to start direction (i.e. left edge for portrait, top
        // edge for landscape/seascape).
        boolean isStartShift;
        if (midpointIndex > -1) {
            // When there is a midpoint reference task, adjacent tasks have less distance to travel
            // to reach offscreen. Offset the task position to the task's starting point, and offset
            // by current page's scroll diff.
            int midpointScroll = getScrollForPage(midpointIndex)
                    + mOrientationHandler.getPrimaryScroll(this) - getScrollForPage(mCurrentPage);

            getPersistentChildPosition(midpointIndex, midpointScroll, taskPosition);
            float midpointStart = mOrientationHandler.getStart(taskPosition);

            getPersistentChildPosition(childIndex, midpointScroll, taskPosition);
            // Assume child does not overlap with midPointChild.
            isStartShift = mOrientationHandler.getStart(taskPosition) < midpointStart;
        } else {
            // Position the task at scroll position.
            getPersistentChildPosition(childIndex, getScrollForPage(childIndex), taskPosition);
            isStartShift = mIsRtl;
        }

        // Next, calculate the distance to move the task off screen. We also need to account for
        // RecentsView scale, because it moves tasks based on its pivot. To do this, we move the
        // task position to where it would be offscreen at scale = 1 (computed above), then we
        // apply the scale via getMatrix() to determine how much that moves the task from its
        // desired position, and adjust the computed distance accordingly.
        float distanceToOffscreen;
        if (isStartShift) {
            float desiredStart = -mOrientationHandler.getPrimarySize(taskPosition);
            distanceToOffscreen = -mOrientationHandler.getEnd(taskPosition);
            if (mLastComputedTaskStartPushOutDistance == null) {
                taskPosition.offsetTo(
                        mOrientationHandler.getPrimaryValue(desiredStart, 0f),
                        mOrientationHandler.getSecondaryValue(desiredStart, 0f));
                getMatrix().mapRect(taskPosition);
                mLastComputedTaskStartPushOutDistance = mOrientationHandler.getEnd(taskPosition)
                        / mOrientationHandler.getPrimaryScale(this);
            }
            distanceToOffscreen -= mLastComputedTaskStartPushOutDistance;
        } else {
            float desiredStart = mOrientationHandler.getPrimarySize(this);
            distanceToOffscreen = desiredStart - mOrientationHandler.getStart(taskPosition);
            if (mLastComputedTaskEndPushOutDistance == null) {
                taskPosition.offsetTo(
                        mOrientationHandler.getPrimaryValue(desiredStart, 0f),
                        mOrientationHandler.getSecondaryValue(desiredStart, 0f));
                getMatrix().mapRect(taskPosition);
                mLastComputedTaskEndPushOutDistance = (mOrientationHandler.getStart(taskPosition)
                        - desiredStart) / mOrientationHandler.getPrimaryScale(this);
            }
            distanceToOffscreen -= mLastComputedTaskEndPushOutDistance;
        }
        return distanceToOffscreen * offsetProgress;
    }

    /**
     * Computes the vertical distance to offset a given child such that it is completely offscreen.
     *
     * @param offsetProgress From 0 to 1 where 0 means no offset and 1 means offset offscreen.
     */
    private float getVerticalOffsetSize(int childIndex, float offsetProgress) {
        if (offsetProgress == 0 || !(showAsGrid() && ENABLE_GRID_ONLY_OVERVIEW.get())
                || mSelectedTask == null) {
            // Don't bother calculating everything below if we won't offset vertically.
            return 0;
        }

        // First, get the position of the task relative to the top row.
        TaskView child = getTaskViewAt(childIndex);
        Rect taskPosition = getTaskBounds(child);

        boolean isSelectedTaskTopRow = mTopRowIdSet.contains(mSelectedTask.getTaskViewId());
        boolean isChildTopRow = mTopRowIdSet.contains(child.getTaskViewId());
        // Whether the task should be shifted to the top.
        boolean isTopShift = !isSelectedTaskTopRow && isChildTopRow;
        boolean isBottomShift = isSelectedTaskTopRow && !isChildTopRow;

        // Next, calculate the distance to move the task off screen at scale = 1.
        float distanceToOffscreen = 0;
        if (isTopShift) {
            distanceToOffscreen = -taskPosition.bottom;
        } else if (isBottomShift) {
            distanceToOffscreen = mActivity.getDeviceProfile().heightPx - taskPosition.top;
        }
        return distanceToOffscreen * offsetProgress;
    }

    protected void setTaskViewsResistanceTranslation(float translation) {
        mTaskViewsSecondaryTranslation = translation;
        for (int i = 0; i < getTaskViewCount(); i++) {
            TaskView task = requireTaskViewAt(i);
            task.getTaskResistanceTranslationProperty().set(task, translation / getScaleY());
        }
        runActionOnRemoteHandles(
                remoteTargetHandle -> remoteTargetHandle.getTaskViewSimulator()
                        .recentsViewSecondaryTranslation.value = translation);
    }

    private void updateTaskViewsSnapshotRadius() {
        for (int i = 0; i < getTaskViewCount(); i++) {
            requireTaskViewAt(i).updateSnapshotRadius();
        }
    }

    protected void setTaskViewsPrimarySplitTranslation(float translation) {
        mTaskViewsPrimarySplitTranslation = translation;
        for (int i = 0; i < getTaskViewCount(); i++) {
            TaskView task = requireTaskViewAt(i);
            task.getPrimarySplitTranslationProperty().set(task, translation);
        }
    }

    protected void setTaskViewsSecondarySplitTranslation(float translation) {
        mTaskViewsSecondarySplitTranslation = translation;
        for (int i = 0; i < getTaskViewCount(); i++) {
            TaskView taskView = requireTaskViewAt(i);
            if (taskView == mSplitHiddenTaskView && !taskView.containsMultipleTasks()) {
                continue;
            }
            taskView.getSecondarySplitTranslationProperty().set(taskView, translation);
        }
    }

    /**
     * Resets the visuals when exit modal state.
     */
    public void resetModalVisuals() {
        if (mSelectedTask != null) {
            mSelectedTask.getThumbnail().getTaskOverlay().resetModalVisuals();
        }
    }

    /**
     * Primarily used by overview actions to initiate split from focused task, logs the source
     * of split invocation as such.
     */
    public void initiateSplitSelect(TaskView taskView) {
        int defaultSplitPosition = mOrientationHandler
                .getDefaultSplitPosition(mActivity.getDeviceProfile());
        initiateSplitSelect(taskView, defaultSplitPosition, LAUNCHER_OVERVIEW_ACTIONS_SPLIT);
    }

    /** TODO(b/266477929): Consolidate this call w/ the one below */
    public void initiateSplitSelect(TaskView taskView, @StagePosition int stagePosition,
            StatsLogManager.EventEnum splitEvent) {
        mSplitHiddenTaskView = taskView;
        mSplitSelectStateController.setInitialTaskSelect(null /*intent*/,
                stagePosition, taskView.getItemInfo(), splitEvent, taskView.mTask.key.id);
        mSplitSelectStateController.setAnimateCurrentTaskDismissal(
                true /*animateCurrentTaskDismissal*/);
        mSplitHiddenTaskViewIndex = indexOfChild(taskView);
        if (DesktopTaskView.DESKTOP_IS_PROTO2_ENABLED) {
            updateDesktopTaskVisibility(false /* visible */);
        }
    }

    /**
     * Called when staging a split from Home/AllApps/Overview (Taskbar),
     * using the icon long-press menu.
     * Attempts to initiate split with an existing taskView, if one exists
     */
    public void initiateSplitSelect(SplitSelectSource splitSelectSource) {
        TestLogging.recordEvent(TestProtocol.SEQUENCE_MAIN, "enterSplitSelect");
        mSplitSelectSource = splitSelectSource;
        mSplitHiddenTaskView = getTaskViewByTaskId(splitSelectSource.alreadyRunningTaskId);
        mSplitHiddenTaskViewIndex = indexOfChild(mSplitHiddenTaskView);
        mSplitSelectStateController
                .setAnimateCurrentTaskDismissal(splitSelectSource.animateCurrentTaskDismissal);

        // Prevent dismissing whole task if we're only initiating from one of 2 tasks in split pair
        mSplitSelectStateController.setDismissingFromSplitPair(mSplitHiddenTaskView != null
                && mSplitHiddenTaskView.containsMultipleTasks());
        mSplitSelectStateController.setInitialTaskSelect(splitSelectSource.intent,
                splitSelectSource.position.stagePosition, splitSelectSource.itemInfo,
                splitSelectSource.splitEvent, splitSelectSource.alreadyRunningTaskId);
        if (DesktopTaskView.DESKTOP_IS_PROTO2_ENABLED) {
            updateDesktopTaskVisibility(false /* visible */);
        }
    }

    private void updateDesktopTaskVisibility(boolean visible) {
        if (mDesktopTaskView != null) {
            mDesktopTaskView.setVisibility(visible ? VISIBLE : GONE);
        }
    }

    /**
     * Modifies a PendingAnimation with the animations for entering split staging
     */
    public void createSplitSelectInitAnimation(PendingAnimation builder, int duration) {
        boolean isInitiatingSplitFromTaskView =
                mSplitSelectStateController.isAnimateCurrentTaskDismissal();
        boolean isInitiatingTaskViewSplitPair =
                mSplitSelectStateController.isDismissingFromSplitPair();
        if (isInitiatingSplitFromTaskView && isInitiatingTaskViewSplitPair) {
            // Splitting from Overview for split pair task
            createInitialSplitSelectAnimation(builder);

            // Animate pair thumbnail into full thumbnail
            boolean primaryTaskSelected =
                    mSplitHiddenTaskView.getTaskIdAttributeContainers()[0].getTask().key.id ==
                            mSplitSelectStateController.getInitialTaskId();
            TaskIdAttributeContainer taskIdAttributeContainer = mSplitHiddenTaskView
                    .getTaskIdAttributeContainers()[primaryTaskSelected ? 1 : 0];
            TaskThumbnailView thumbnail = taskIdAttributeContainer.getThumbnailView();
            mSplitSelectStateController.getSplitAnimationController()
                    .addInitialSplitFromPair(taskIdAttributeContainer, builder,
                            mActivity.getDeviceProfile(),
                            mSplitHiddenTaskView.getWidth(), mSplitHiddenTaskView.getHeight(),
                            primaryTaskSelected);
            builder.addOnFrameCallback(() ->{
                thumbnail.refreshSplashView();
                mSplitHiddenTaskView.updateSnapshotRadius();
            });
        } else if (isInitiatingSplitFromTaskView) {
            // Splitting from Overview for fullscreen task
            createTaskDismissAnimation(builder, mSplitHiddenTaskView, true, false, duration,
                    true /* dismissingForSplitSelection*/);
        } else {
            // Splitting from Home
            createInitialSplitSelectAnimation(builder);
        }
    }

    /**
     * Confirms the selection of the next split task. The extra data is passed through because the
     * user may be selecting a subtask in a group.
     *
     * @param containerTaskView If our second selected app is currently running in Recents, this is
     *                          the "container" TaskView from Recents. If we are starting a fresh
     *                          instance of the app from an Intent, this will be null.
     * @param task The Task corresponding to our second selected app. If we are starting a fresh
     *             instance of the app from an Intent, this will be null.
     * @param drawable The Drawable corresponding to our second selected app's icon.
     * @param secondView The View representing the current space on the screen where the second app
     *                   is (either the ThumbnailView or the tapped icon).
     * @param intent If we are launching a fresh instance of the app, this is the Intent for it. If
     *               the second app is already running in Recents, this will be null.
     * @param user If we are launching a fresh instance of the app, this is the UserHandle for it.
     *             If the second app is already running in Recents, this will be null.
     * @return true if waiting for confirmation of second app or if split animations are running,
     *          false otherwise
     */
    public boolean confirmSplitSelect(TaskView containerTaskView, Task task, Drawable drawable,
            View secondView, @Nullable Bitmap thumbnail, Intent intent, UserHandle user) {
        if (canLaunchFullscreenTask()) {
            return false;
        }
        if (mSplitSelectStateController.isBothSplitAppsConfirmed()) {
            return true;
        }
        // Second task is selected either as an already-running Task or an Intent
        if (task != null) {
            if (!task.isDockable) {
                // Task does not support split screen
                mSplitUnsupportedToast.show();
                return true;
            }
            mSplitSelectStateController.setSecondTask(task);
        } else {
            mSplitSelectStateController.setSecondTask(intent, user);
        }

        RectF secondTaskStartingBounds = new RectF();
        Rect secondTaskEndingBounds = new Rect();
        // TODO(194414938) starting bounds seem slightly off, investigate
        Rect firstTaskStartingBounds = new Rect();
        Rect firstTaskEndingBounds = mTempRect;

        boolean isTablet = mActivity.getDeviceProfile().isTablet;
        SplitAnimationTimings timings = AnimUtils.getDeviceSplitToConfirmTimings(isTablet);
        PendingAnimation pendingAnimation = new PendingAnimation(timings.getDuration());

        int halfDividerSize = getResources()
                .getDimensionPixelSize(R.dimen.multi_window_task_divider_size) / 2;
        mOrientationHandler.getFinalSplitPlaceholderBounds(halfDividerSize,
                mActivity.getDeviceProfile(),
                mSplitSelectStateController.getActiveSplitStagePosition(), firstTaskEndingBounds,
                secondTaskEndingBounds);

        FloatingTaskView firstFloatingTaskView =
                mSplitSelectStateController.getFirstFloatingTaskView();
        firstFloatingTaskView.getBoundsOnScreen(firstTaskStartingBounds);
        firstFloatingTaskView.addConfirmAnimation(pendingAnimation,
                new RectF(firstTaskStartingBounds), firstTaskEndingBounds,
                false /* fadeWithThumbnail */, true /* isStagedTask */);

        safeRemoveDragLayerView(mSecondFloatingTaskView);

        mSecondFloatingTaskView = FloatingTaskView.getFloatingTaskView(mActivity, secondView,
                thumbnail, drawable, secondTaskStartingBounds);
        mSecondFloatingTaskView.setAlpha(1);
        mSecondFloatingTaskView.addConfirmAnimation(pendingAnimation, secondTaskStartingBounds,
                secondTaskEndingBounds, true /* fadeWithThumbnail */, false /* isStagedTask */);

        pendingAnimation.setViewAlpha(mSplitInstructionsView, 0, clampToProgress(LINEAR,
                timings.getInstructionsFadeStartOffset(),
                timings.getInstructionsFadeEndOffset()));

        pendingAnimation.addEndListener(aBoolean -> {
            mSplitSelectStateController.launchSplitTasks(
                    aBoolean1 -> {
                        if (FeatureFlags.ENABLE_SPLIT_FROM_WORKSPACE_TO_WORKSPACE.get()) {
                            mSplitSelectStateController.resetState();
                        } else {
                            resetFromSplitSelectionState();
                        }
                    });
            InteractionJankMonitorWrapper.end(InteractionJankMonitorWrapper.CUJ_SPLIT_SCREEN_ENTER);
        });

        mSecondSplitHiddenView = containerTaskView;
        if (mSecondSplitHiddenView != null) {
            mSecondSplitHiddenView.setThumbnailVisibility(INVISIBLE,
                    mSplitSelectStateController.getSecondTaskId());
        }

        InteractionJankMonitorWrapper.begin(this,
                InteractionJankMonitorWrapper.CUJ_SPLIT_SCREEN_ENTER, "Second tile selected");

        // Fade out all other views underneath placeholders
        ObjectAnimator tvFade = ObjectAnimator.ofFloat(this, RecentsView.CONTENT_ALPHA,1, 0);
        pendingAnimation.add(tvFade, DECELERATE_2, SpringProperty.DEFAULT);
        pendingAnimation.buildAnim().start();
        return true;
    }

    @SuppressLint("WrongCall")
    protected void resetFromSplitSelectionState() {
        if (mSplitSelectSource != null || mSplitHiddenTaskViewIndex != -1 ||
                FeatureFlags.ENABLE_SPLIT_FROM_WORKSPACE_TO_WORKSPACE.get()) {
            safeRemoveDragLayerView(mSplitSelectStateController.getFirstFloatingTaskView());
            safeRemoveDragLayerView(mSecondFloatingTaskView);
            safeRemoveDragLayerView(mSplitInstructionsView);
            mSecondFloatingTaskView = null;
            mSplitInstructionsView = null;
            mSplitSelectSource = null;
        }

        if (mSecondSplitHiddenView != null) {
            mSecondSplitHiddenView.setThumbnailVisibility(VISIBLE, INVALID_TASK_ID);
            mSecondSplitHiddenView = null;
        }

        // We are leaving split selection state, so it is safe to reset thumbnail translations for
        // the next time split is invoked.
        setTaskViewsPrimarySplitTranslation(0);
        setTaskViewsSecondarySplitTranslation(0);

        if (!FeatureFlags.ENABLE_SPLIT_FROM_WORKSPACE_TO_WORKSPACE.get()) {
            // When flag is on, this method gets called from resetState() call below, let's avoid
            // infinite recursion today
            mSplitSelectStateController.resetState();
        }
        if (mSplitHiddenTaskViewIndex == -1) {
            return;
        }
        if (!mActivity.getDeviceProfile().isTablet) {
            int pageToSnapTo = mCurrentPage;
            if (mSplitHiddenTaskViewIndex <= pageToSnapTo) {
                pageToSnapTo += 1;
            } else {
                pageToSnapTo = mSplitHiddenTaskViewIndex;
            }
            snapToPageImmediately(pageToSnapTo);
        }
        onLayout(false /*  changed */, getLeft(), getTop(), getRight(), getBottom());

        resetTaskVisuals();
        mSplitHiddenTaskViewIndex = -1;
        if (mSplitHiddenTaskView != null) {
            mSplitHiddenTaskView.setThumbnailVisibility(VISIBLE, INVALID_TASK_ID);
            mSplitHiddenTaskView = null;
        }
        if (DesktopTaskView.DESKTOP_IS_PROTO2_ENABLED) {
            updateDesktopTaskVisibility(true /* visible */);
        }
    }

    private void safeRemoveDragLayerView(@Nullable View viewToRemove) {
        if (viewToRemove != null) {
            mActivity.getDragLayer().removeView(viewToRemove);
        }
    }

    /**
     * Returns how much additional translation there should be for each of the child TaskViews.
     * Note that the translation can be its primary or secondary dimension.
     */
    public float getSplitSelectTranslation() {
        DeviceProfile deviceProfile = mActivity.getDeviceProfile();
        PagedOrientationHandler orientationHandler = getPagedOrientationHandler();
        int splitPosition = getSplitSelectController().getActiveSplitStagePosition();
        int splitPlaceholderSize =
                mActivity.getResources().getDimensionPixelSize(R.dimen.split_placeholder_size);
        int direction = orientationHandler.getSplitTranslationDirectionFactor(
                splitPosition, deviceProfile);

        if (deviceProfile.isTablet && deviceProfile.isLandscape) {
            // Only shift TaskViews if there is not enough space on the side of
            // mLastComputedTaskSize to minimize motion.
            int sideSpace = mIsRtl
                    ? deviceProfile.widthPx - mLastComputedTaskSize.right
                    : mLastComputedTaskSize.left;
            int extraSpace = splitPlaceholderSize + mPageSpacing - sideSpace;
            if (extraSpace <= 0f) {
                return 0f;
            }

            return extraSpace * direction;
        }

        return splitPlaceholderSize * direction;
    }

    protected void onRotateInSplitSelectionState() {
        mOrientationHandler.getInitialSplitPlaceholderBounds(mSplitPlaceholderSize,
                mSplitPlaceholderInset, mActivity.getDeviceProfile(),
                mSplitSelectStateController.getActiveSplitStagePosition(), mTempRect);
        mTempRectF.set(mTempRect);
        FloatingTaskView firstFloatingTaskView =
                mSplitSelectStateController.getFirstFloatingTaskView();
        firstFloatingTaskView.updateOrientationHandler(mOrientationHandler);
        firstFloatingTaskView.update(mTempRectF, /*progress=*/1f);

        PagedOrientationHandler orientationHandler = getPagedOrientationHandler();
        Pair<FloatProperty, FloatProperty> taskViewsFloat =
                orientationHandler.getSplitSelectTaskOffset(
                        TASK_PRIMARY_SPLIT_TRANSLATION, TASK_SECONDARY_SPLIT_TRANSLATION,
                        mActivity.getDeviceProfile());
        taskViewsFloat.first.set(this, getSplitSelectTranslation());
        taskViewsFloat.second.set(this, 0f);

        if (mSplitInstructionsView != null) {
            mSplitInstructionsView.ensureProperRotation();
        }
    }

    private void updateDeadZoneRects() {
        // Get the deadzone rect surrounding the clear all button to not dismiss overview to home
        mClearAllButtonDeadZoneRect.setEmpty();
        if (mClearAllButton.getWidth() > 0) {
            int verticalMargin = getResources()
                    .getDimensionPixelSize(R.dimen.recents_clear_all_deadzone_vertical_margin);
            mClearAllButton.getHitRect(mClearAllButtonDeadZoneRect);
            mClearAllButtonDeadZoneRect.inset(-getPaddingRight() / 2, -verticalMargin);
        }

        // Get the deadzone rect between the task views
        mTaskViewDeadZoneRect.setEmpty();
        int count = getTaskViewCount();
        if (count > 0) {
            final View taskView = requireTaskViewAt(0);
            requireTaskViewAt(count - 1).getHitRect(mTaskViewDeadZoneRect);
            mTaskViewDeadZoneRect.union(taskView.getLeft(), taskView.getTop(), taskView.getRight(),
                    taskView.getBottom());
        }
    }

    private void updateEmptyStateUi(boolean sizeChanged) {
        boolean hasValidSize = getWidth() > 0 && getHeight() > 0;
        if (sizeChanged && hasValidSize) {
            mEmptyTextLayout = null;
            mLastMeasureSize.set(getWidth(), getHeight());
        }

        if (mShowEmptyMessage && hasValidSize && mEmptyTextLayout == null) {
            int availableWidth = mLastMeasureSize.x - mEmptyMessagePadding - mEmptyMessagePadding;
            mEmptyTextLayout = StaticLayout.Builder.obtain(mEmptyMessage, 0, mEmptyMessage.length(),
                    mEmptyMessagePaint, availableWidth)
                    .setAlignment(Layout.Alignment.ALIGN_CENTER)
                    .build();
            int totalHeight = mEmptyTextLayout.getHeight()
                    + mEmptyMessagePadding + mEmptyIcon.getIntrinsicHeight();

            int top = (mLastMeasureSize.y - totalHeight) / 2;
            int left = (mLastMeasureSize.x - mEmptyIcon.getIntrinsicWidth()) / 2;
            mEmptyIcon.setBounds(left, top, left + mEmptyIcon.getIntrinsicWidth(),
                    top + mEmptyIcon.getIntrinsicHeight());
        }
    }

    @Override
    protected boolean verifyDrawable(Drawable who) {
        return super.verifyDrawable(who) || (mShowEmptyMessage && who == mEmptyIcon);
    }

    protected void maybeDrawEmptyMessage(Canvas canvas) {
        if (mShowEmptyMessage && mEmptyTextLayout != null) {
            // Offset to center in the visible (non-padded) part of RecentsView
            mTempRect.set(mInsets.left + getPaddingLeft(), mInsets.top + getPaddingTop(),
                    mInsets.right + getPaddingRight(), mInsets.bottom + getPaddingBottom());
            canvas.save();
            canvas.translate(getScrollX() + (mTempRect.left - mTempRect.right) / 2,
                    (mTempRect.top - mTempRect.bottom) / 2);
            mEmptyIcon.draw(canvas);
            canvas.translate(mEmptyMessagePadding,
                    mEmptyIcon.getBounds().bottom + mEmptyMessagePadding);
            mEmptyTextLayout.draw(canvas);
            canvas.restore();
        }
    }

    /**
     * Animate adjacent tasks off screen while scaling up.
     *
     * If launching one of the adjacent tasks, parallax the center task and other adjacent task
     * to the right.
     */
    @SuppressLint("Recycle")
    public AnimatorSet createAdjacentPageAnimForTaskLaunch(TaskView tv) {
        AnimatorSet anim = new AnimatorSet();

        int taskIndex = indexOfChild(tv);
        int centerTaskIndex = getCurrentPage();

        float toScale = getMaxScaleForFullScreen();
        boolean showAsGrid = showAsGrid();
        boolean launchingCenterTask = showAsGrid
                ? tv.isFocusedTask() && isTaskViewFullyVisible(tv)
                : taskIndex == centerTaskIndex;
        if (launchingCenterTask) {
            anim.play(ObjectAnimator.ofFloat(this, RECENTS_SCALE_PROPERTY, toScale));
            anim.play(ObjectAnimator.ofFloat(this, FULLSCREEN_PROGRESS, 1));
        } else if (!showAsGrid) {
            // We are launching an adjacent task, so parallax the center and other adjacent task.
            float displacementX = tv.getWidth() * (toScale - 1f);
            float primaryTranslation = mIsRtl ? -displacementX : displacementX;
            anim.play(ObjectAnimator.ofFloat(getPageAt(centerTaskIndex),
                    mOrientationHandler.getPrimaryViewTranslate(), primaryTranslation));
            int runningTaskIndex = getRunningTaskIndex();
            if (runningTaskIndex != -1 && runningTaskIndex != taskIndex
                    && getRemoteTargetHandles() != null) {
                for (RemoteTargetHandle remoteHandle : getRemoteTargetHandles()) {
                    anim.play(ObjectAnimator.ofFloat(
                            remoteHandle.getTaskViewSimulator().taskPrimaryTranslation,
                            AnimatedFloat.VALUE,
                            primaryTranslation));
                }
            }

            int otherAdjacentTaskIndex = centerTaskIndex + (centerTaskIndex - taskIndex);
            if (otherAdjacentTaskIndex >= 0 && otherAdjacentTaskIndex < getPageCount()) {
                PropertyValuesHolder[] properties = new PropertyValuesHolder[3];
                properties[0] = PropertyValuesHolder.ofFloat(
                        mOrientationHandler.getPrimaryViewTranslate(), primaryTranslation);
                properties[1] = PropertyValuesHolder.ofFloat(View.SCALE_X, 1);
                properties[2] = PropertyValuesHolder.ofFloat(View.SCALE_Y, 1);

                anim.play(ObjectAnimator.ofPropertyValuesHolder(getPageAt(otherAdjacentTaskIndex),
                        properties));
            }
        }
        anim.play(ObjectAnimator.ofFloat(this, TASK_THUMBNAIL_SPLASH_ALPHA, 0, 1));
        return anim;
    }

    /**
     * Returns the scale up required on the view, so that it coves the screen completely
     */
    public float getMaxScaleForFullScreen() {
        getTaskSize(mTempRect);
        return getPagedViewOrientedState().getFullScreenScaleAndPivot(
                mTempRect, mActivity.getDeviceProfile(), mTempPointF);
    }

    public PendingAnimation createTaskLaunchAnimation(
            TaskView tv, long duration, Interpolator interpolator) {
        if (FeatureFlags.IS_STUDIO_BUILD && mPendingAnimation != null) {
            throw new IllegalStateException("Another pending animation is still running");
        }

        int count = getTaskViewCount();
        if (count == 0) {
            return new PendingAnimation(duration);
        }

        // When swiping down from overview to tasks, ensures the snapped page's scroll maintain
        // invariant between quick switch and overview, to ensure a smooth animation transition.
        updateGridProperties();
        updateScrollSynchronously();

        int targetSysUiFlags = tv.getThumbnail().getSysUiStatusNavFlags();
        final boolean[] passedOverviewThreshold = new boolean[] {false};
        ValueAnimator progressAnim = ValueAnimator.ofFloat(0, 1);
        progressAnim.addUpdateListener(animator -> {
            // Once we pass a certain threshold, update the sysui flags to match the target
            // tasks' flags
            if (animator.getAnimatedFraction() > UPDATE_SYSUI_FLAGS_THRESHOLD) {
                mActivity.getSystemUiController().updateUiState(
                        UI_STATE_FULLSCREEN_TASK, targetSysUiFlags);
            } else {
                mActivity.getSystemUiController().updateUiState(UI_STATE_FULLSCREEN_TASK, 0);
            }

            // Passing the threshold from taskview to fullscreen app will vibrate
            final boolean passed = animator.getAnimatedFraction() >=
                    SUCCESS_TRANSITION_PROGRESS;
            if (passed != passedOverviewThreshold[0]) {
                passedOverviewThreshold[0] = passed;
                performHapticFeedback(HapticFeedbackConstants.VIRTUAL_KEY,
                        HapticFeedbackConstants.FLAG_IGNORE_VIEW_SETTING);
                // Also update recents animation controller state if it is ongoing.
                if (mRecentsAnimationController != null) {
                    mRecentsAnimationController.setWillFinishToHome(!passed);
                }
            }
        });

        AnimatorSet anim = createAdjacentPageAnimForTaskLaunch(tv);

        DepthController depthController = getDepthController();
        if (depthController != null) {
            ObjectAnimator depthAnimator = ObjectAnimator.ofFloat(depthController.stateDepth,
                    MULTI_PROPERTY_VALUE, BACKGROUND_APP.getDepth(mActivity));
            anim.play(depthAnimator);
        }
        anim.play(ObjectAnimator.ofFloat(this, TASK_THUMBNAIL_SPLASH_ALPHA, 0f, 1f));

        anim.play(progressAnim);
        anim.setInterpolator(interpolator);

        mPendingAnimation = new PendingAnimation(duration);
        mPendingAnimation.add(anim);
        runActionOnRemoteHandles(
                remoteTargetHandle -> remoteTargetHandle.getTaskViewSimulator()
                        .addOverviewToAppAnim(mPendingAnimation, interpolator));
        mPendingAnimation.addOnFrameCallback(this::redrawLiveTile);
        mPendingAnimation.addEndListener(isSuccess -> {
            if (isSuccess) {
                if (tv.getTaskIds()[1] != -1 && mRemoteTargetHandles != null) {
                    // TODO(b/194414938): make this part of the animations instead.
                    TaskViewUtils.createSplitAuxiliarySurfacesAnimator(
                            mRemoteTargetHandles[0].getTransformParams().getTargetSet().nonApps,
                            true /*shown*/, (dividerAnimator) -> {
                                dividerAnimator.start();
                                dividerAnimator.end();
                            });
                }
                if (tv.isRunningTask()) {
                    finishRecentsAnimation(false /* toRecents */, null);
                    onTaskLaunchAnimationEnd(true /* success */);
                } else {
                    tv.launchTask(this::onTaskLaunchAnimationEnd);
                }
                Task task = tv.getTask();
                if (task != null) {
                    mActivity.getStatsLogManager().logger().withItemInfo(tv.getItemInfo())
                            .log(LAUNCHER_TASK_LAUNCH_SWIPE_DOWN);
                }
            } else {
                onTaskLaunchAnimationEnd(false);
            }
            mPendingAnimation = null;
        });
        return mPendingAnimation;
    }

    protected void onTaskLaunchAnimationEnd(boolean success) {
        if (success) {
            resetTaskVisuals();
        }
    }

    @Override
    protected void notifyPageSwitchListener(int prevPage) {
        super.notifyPageSwitchListener(prevPage);
        updateCurrentTaskActionsVisibility();
        loadVisibleTaskData(TaskView.FLAG_UPDATE_ALL);
        updateEnabledOverlays();
    }

    @Override
    protected String getCurrentPageDescription() {
        return "";
    }

    @Override
    public void addChildrenForAccessibility(ArrayList<View> outChildren) {
        // Add children in reverse order
        for (int i = getChildCount() - 1; i >= 0; --i) {
            outChildren.add(getChildAt(i));
        }
    }

    @Override
    public void onInitializeAccessibilityNodeInfo(AccessibilityNodeInfo info) {
        super.onInitializeAccessibilityNodeInfo(info);
        final AccessibilityNodeInfo.CollectionInfo
                collectionInfo = AccessibilityNodeInfo.CollectionInfo.obtain(
                1, getTaskViewCount(), false,
                AccessibilityNodeInfo.CollectionInfo.SELECTION_MODE_NONE);
        info.setCollectionInfo(collectionInfo);
    }

    @Override
    public void onInitializeAccessibilityEvent(AccessibilityEvent event) {
        super.onInitializeAccessibilityEvent(event);

        final int taskViewCount = getTaskViewCount();
        event.setScrollable(taskViewCount > 0);

        if (event.getEventType() == AccessibilityEvent.TYPE_VIEW_SCROLLED) {
            final int[] visibleTasks = getVisibleChildrenRange();
            event.setFromIndex(taskViewCount - visibleTasks[1]);
            event.setToIndex(taskViewCount - visibleTasks[0]);
            event.setItemCount(taskViewCount);
        }
    }

    @Override
    public CharSequence getAccessibilityClassName() {
        // To hear position-in-list related feedback from Talkback.
        return ListView.class.getName();
    }

    @Override
    protected boolean isPageOrderFlipped() {
        return true;
    }

    public void setEnableDrawingLiveTile(boolean enableDrawingLiveTile) {
        mEnableDrawingLiveTile = enableDrawingLiveTile;
    }

    public void redrawLiveTile() {
        runActionOnRemoteHandles(remoteTargetHandle -> {
            TransformParams params = remoteTargetHandle.getTransformParams();
            if (params.getTargetSet() != null) {
                remoteTargetHandle.getTaskViewSimulator().apply(params);
            }
        });
    }

    public RemoteTargetHandle[] getRemoteTargetHandles() {
        return mRemoteTargetHandles;
    }

    // TODO: To be removed in a follow up CL
    public void setRecentsAnimationTargets(RecentsAnimationController recentsAnimationController,
            RecentsAnimationTargets recentsAnimationTargets) {
        mRecentsAnimationController = recentsAnimationController;
        mSplitSelectStateController.setRecentsAnimationRunning(true);
        if (recentsAnimationTargets == null || recentsAnimationTargets.apps.length == 0) {
            return;
        }

        RemoteTargetGluer gluer;
        if (DESKTOP_MODE_SUPPORTED && recentsAnimationTargets.hasDesktopTasks()) {
            gluer = new RemoteTargetGluer(getContext(), getSizeStrategy(), recentsAnimationTargets,
                    true /* forDesktop */);
            mRemoteTargetHandles = gluer.assignTargetsForDesktop(recentsAnimationTargets);
        } else {
            gluer = new RemoteTargetGluer(getContext(), getSizeStrategy());
            mRemoteTargetHandles = gluer.assignTargetsForSplitScreen(recentsAnimationTargets);
        }
        mSplitBoundsConfig = gluer.getSplitBounds();
        // Add release check to the targets from the RemoteTargetGluer and not the targets
        // passed in because in the event we're in split screen, we use the passed in targets
        // to create new RemoteAnimationTargets in assignTargetsForSplitScreen(), and the
        // mSyncTransactionApplier doesn't get transferred over
        runActionOnRemoteHandles(remoteTargetHandle -> {
            final TransformParams params = remoteTargetHandle.getTransformParams();
            if (mSyncTransactionApplier != null) {
                params.setSyncTransactionApplier(mSyncTransactionApplier);
                params.getTargetSet().addReleaseCheck(mSyncTransactionApplier);
            }

            TaskViewSimulator tvs = remoteTargetHandle.getTaskViewSimulator();
            tvs.setOrientationState(mOrientationState);
            tvs.setDp(mActivity.getDeviceProfile());
            tvs.recentsViewScale.value = 1;
        });

        TaskView runningTaskView = getRunningTaskView();
        if (runningTaskView instanceof GroupedTaskView) {
            // We initially create a GroupedTaskView in showCurrentTask() before launcher even
            // receives the leashes for the remote apps, so the mSplitBoundsConfig that gets passed
            // in there is either null or outdated, so we need to update here as soon as we're
            // notified.
            ((GroupedTaskView) runningTaskView).updateSplitBoundsConfig(mSplitBoundsConfig);
        }
    }

    /** Helper to avoid writing some for-loops to iterate over {@link #mRemoteTargetHandles} */
    public void runActionOnRemoteHandles(Consumer<RemoteTargetHandle> consumer) {
        if (mRemoteTargetHandles == null) {
            return;
        }

        for (RemoteTargetHandle handle : mRemoteTargetHandles) {
            consumer.accept(handle);
        }
    }

    /**
     * Finish recents animation.
     */
    public void finishRecentsAnimation(boolean toRecents, @Nullable Runnable onFinishComplete) {
        finishRecentsAnimation(toRecents, true /* shouldPip */, onFinishComplete);
    }

    public void finishRecentsAnimation(boolean toRecents, boolean shouldPip,
            @Nullable Runnable onFinishComplete) {
        // TODO(b/197232424#comment#10) Move this back into onRecentsAnimationComplete(). Maybe?
        cleanupRemoteTargets();

        if (mRecentsAnimationController == null) {
            if (onFinishComplete != null) {
                onFinishComplete.run();
            }
            return;
        }

        final boolean sendUserLeaveHint = toRecents && shouldPip;
        if (sendUserLeaveHint) {
            // Notify the SysUI to use fade-in animation when entering PiP from live tile.
            final SystemUiProxy systemUiProxy = SystemUiProxy.INSTANCE.get(getContext());
            systemUiProxy.setPipAnimationTypeToAlpha();
            systemUiProxy.setShelfHeight(true, mActivity.getDeviceProfile().hotseatBarSizePx);
            // Transaction to hide the task to avoid flicker for entering PiP from split-screen.
            // See also {@link AbsSwipeUpHandler#maybeFinishSwipeToHome}.
            PictureInPictureSurfaceTransaction tx =
                    new PictureInPictureSurfaceTransaction.Builder()
                            .setAlpha(0f)
                            .build();
            tx.setShouldDisableCanAffectSystemUiFlags(false);
            int[] taskIds = TopTaskTracker.INSTANCE.get(getContext()).getRunningSplitTaskIds();
            for (int taskId : taskIds) {
                mRecentsAnimationController.setFinishTaskTransaction(taskId,
                        tx, null /* overlay */);
            }
        }
        mRecentsAnimationController.finish(toRecents, () -> {
            if (onFinishComplete != null) {
                onFinishComplete.run();
            }
            onRecentsAnimationComplete();
        }, sendUserLeaveHint);
    }

    /**
     * Called when a running recents animation has finished or canceled.
     */
    public void onRecentsAnimationComplete() {
        // At this point, the recents animation is not running and if the animation was canceled
        // by a display rotation then reset this state to show the screenshot
        setRunningTaskViewShowScreenshot(true);
        // After we finish the recents animation, the current task id should be correctly
        // reset so that when the task is launched from Overview later, it goes through the
        // flow of starting a new task instead of finishing recents animation to app. A
        // typical example of this is (1) user swipes up from app to Overview (2) user
        // taps on QSB (3) user goes back to Overview and launch the most recent task.
        setCurrentTask(-1);
        mRecentsAnimationController = null;
        mSplitSelectStateController.setRecentsAnimationRunning(false);
        executeSideTaskLaunchCallback();
    }

    public void setDisallowScrollToClearAll(boolean disallowScrollToClearAll) {
        if (mDisallowScrollToClearAll != disallowScrollToClearAll) {
            mDisallowScrollToClearAll = disallowScrollToClearAll;
            updateMinAndMaxScrollX();
        }
    }

    /**
     * Updates page scroll synchronously after measure and layout child views.
     */
    @SuppressLint("WrongCall")
    public void updateScrollSynchronously() {
        // onMeasure is needed to update child's measured width which is used in scroll calculation,
        // in case TaskView sizes has changed when being focused/unfocused.
        onMeasure(makeMeasureSpec(getMeasuredWidth(), EXACTLY),
                makeMeasureSpec(getMeasuredHeight(), EXACTLY));
        onLayout(false /*  changed */, getLeft(), getTop(), getRight(), getBottom());
        updateMinAndMaxScrollX();
    }

    @Override
    protected int getChildGap(int fromIndex, int toIndex) {
        int clearAllIndex = indexOfChild(mClearAllButton);
        return fromIndex == clearAllIndex || toIndex == clearAllIndex
                ? getClearAllExtraPageSpacing() : 0;
    }

    protected int getClearAllExtraPageSpacing() {
        return showAsGrid()
                ? Math.max(mActivity.getDeviceProfile().overviewGridSideMargin - mPageSpacing, 0)
                : 0;
    }

    @Override
    protected void updateMinAndMaxScrollX() {
        super.updateMinAndMaxScrollX();
        if (DEBUG) {
            Log.d(TAG, "updateMinAndMaxScrollX - mMinScroll: " + mMinScroll);
            Log.d(TAG, "updateMinAndMaxScrollX - mMaxScroll: " + mMaxScroll);
        }
    }

    @Override
    protected int computeMinScroll() {
        if (getTaskViewCount() <= 0) {
            return super.computeMinScroll();
        }

        return getScrollForPage(mIsRtl ? getLastViewIndex() : getFirstViewIndex());
    }

    @Override
    protected int computeMaxScroll() {
        if (getTaskViewCount() <= 0) {
            return super.computeMaxScroll();
        }

        return getScrollForPage(mIsRtl ? getFirstViewIndex() : getLastViewIndex());
    }

    private int getFirstViewIndex() {
        if (DesktopTaskView.DESKTOP_IS_PROTO2_ENABLED && mDesktopTaskView != null) {
            // Desktop task is at position 0, that is the first view
            return 0;
        }
        TaskView focusedTaskView = mShowAsGridLastOnLayout ? getFocusedTaskView() : null;
        return focusedTaskView != null ? indexOfChild(focusedTaskView) : 0;
    }

    private int getLastViewIndex() {
        if (!mDisallowScrollToClearAll) {
            return indexOfChild(mClearAllButton);
        }

        if (!mShowAsGridLastOnLayout) {
            return getTaskViewCount() - 1;
        }

        TaskView lastGridTaskView = getLastGridTaskView();
        if (lastGridTaskView != null) {
            return indexOfChild(lastGridTaskView);
        }

        // Returns focus task if there are no grid tasks.
        return indexOfChild(getFocusedTaskView());
    }

    /**
     * Returns page scroll of ClearAllButton.
     */
    public int getClearAllScroll() {
        return getScrollForPage(indexOfChild(mClearAllButton));
    }

    @Override
    protected boolean getPageScrolls(int[] outPageScrolls, boolean layoutChildren,
            ComputePageScrollsLogic scrollLogic) {
        int[] newPageScrolls = new int[outPageScrolls.length];
        super.getPageScrolls(newPageScrolls, layoutChildren, scrollLogic);
        boolean showAsFullscreen = showAsFullscreen();
        boolean showAsGrid = showAsGrid();

        // Align ClearAllButton to the left (RTL) or right (non-RTL), which is different from other
        // TaskViews. This must be called after laying out ClearAllButton.
        if (layoutChildren) {
            int clearAllWidthDiff = mOrientationHandler.getPrimaryValue(mTaskWidth, mTaskHeight)
                    - mOrientationHandler.getPrimarySize(mClearAllButton);
            mClearAllButton.setScrollOffsetPrimary(mIsRtl ? clearAllWidthDiff : -clearAllWidthDiff);
        }

        boolean pageScrollChanged = false;

        int clearAllIndex = indexOfChild(mClearAllButton);
        int clearAllScroll = 0;
        int clearAllWidth = mOrientationHandler.getPrimarySize(mClearAllButton);
        if (clearAllIndex != -1 && clearAllIndex < outPageScrolls.length) {
            float scrollDiff = mClearAllButton.getScrollAdjustment(showAsFullscreen, showAsGrid);
            clearAllScroll = newPageScrolls[clearAllIndex] + (int) scrollDiff;
            if (outPageScrolls[clearAllIndex] != clearAllScroll) {
                pageScrollChanged = true;
                outPageScrolls[clearAllIndex] = clearAllScroll;
            }
        }

        final int taskCount = getTaskViewCount();
        int lastTaskScroll = getLastTaskScroll(clearAllScroll, clearAllWidth);
        for (int i = 0; i < taskCount; i++) {
            TaskView taskView = requireTaskViewAt(i);
            float scrollDiff = taskView.getScrollAdjustment(showAsGrid);
            int pageScroll = newPageScrolls[i] + (int) scrollDiff;
            if ((mIsRtl && pageScroll < lastTaskScroll)
                    || (!mIsRtl && pageScroll > lastTaskScroll)) {
                pageScroll = lastTaskScroll;
            }
            if (outPageScrolls[i] != pageScroll) {
                pageScrollChanged = true;
                outPageScrolls[i] = pageScroll;
            }
            if (DEBUG) {
                Log.d(TAG, "getPageScrolls - outPageScrolls[" + i + "]: " + outPageScrolls[i]);
            }
        }
        if (DEBUG) {
            Log.d(TAG, "getPageScrolls - clearAllScroll: " + clearAllScroll);
        }
        return pageScrollChanged;
    }

    @Override
    protected int getChildOffset(int index) {
        int childOffset = super.getChildOffset(index);
        View child = getChildAt(index);
        if (child instanceof TaskView) {
            childOffset += ((TaskView) child).getOffsetAdjustment(showAsGrid());
        } else if (child instanceof ClearAllButton) {
            childOffset += ((ClearAllButton) child).getOffsetAdjustment(mOverviewFullscreenEnabled,
                    showAsGrid());
        }
        return childOffset;
    }

    @Override
    protected int getChildVisibleSize(int index) {
        final TaskView taskView = getTaskViewAt(index);
        if (taskView == null) {
            return super.getChildVisibleSize(index);
        }
        return (int) (super.getChildVisibleSize(index) * taskView.getSizeAdjustment(
                showAsFullscreen()));
    }

    public ClearAllButton getClearAllButton() {
        return mClearAllButton;
    }

    /**
     * @return How many pixels the running task is offset on the currently laid out dominant axis.
     */
    public int getScrollOffset() {
        return getScrollOffset(getRunningTaskIndex());
    }

    /**
     * Sets whether or not we should clamp the scroll offset.
     * This is used to avoid x-axis movement when swiping up transient taskbar.
     * Should only be set at the beginning and end of the gesture, otherwise a jump may occur.
     * @param clampScrollOffset When true, we clamp the scroll to 0 before the clamp threshold is
     *                          met.
     */
    public void setClampScrollOffset(boolean clampScrollOffset) {
        mShouldClampScrollOffset = clampScrollOffset;
    }

    /**
     * Returns how many pixels the page is offset on the currently laid out dominant axis.
     */
    public int getScrollOffset(int pageIndex) {
        int unclampedOffset = getUnclampedScrollOffset(pageIndex);
        if (!mShouldClampScrollOffset) {
            return unclampedOffset;
        }
        if (Math.abs(unclampedOffset) < mClampedScrollOffsetBound) {
            return 0;
        }
        return unclampedOffset
                - Math.round(Math.signum(unclampedOffset) * mClampedScrollOffsetBound);
    }

    /**
     * Returns how many pixels the page is offset on the currently laid out dominant axis.
     */
    private int getUnclampedScrollOffset(int pageIndex) {
        if (pageIndex == -1) {
            return 0;
        }

        int overScrollShift = getOverScrollShift();
        if (mAdjacentPageHorizontalOffset > 0) {
            // Don't dampen the scroll (due to overscroll) if the adjacent tasks are offscreen, so
            // that the page can move freely given there's no visual indication why it shouldn't.
            overScrollShift = (int) Utilities.mapRange(mAdjacentPageHorizontalOffset,
                    overScrollShift, getUndampedOverScrollShift());
        }
        return getScrollForPage(pageIndex) - mOrientationHandler.getPrimaryScroll(this)
                + overScrollShift + getOffsetFromScrollPosition(pageIndex);
    }

    /**
     * Returns how many pixels the page is offset from its scroll position.
     */
    private int getOffsetFromScrollPosition(int pageIndex) {
        return getOffsetFromScrollPosition(pageIndex, getTopRowIdArray(), getBottomRowIdArray());
    }

    private int getOffsetFromScrollPosition(
            int pageIndex, IntArray topRowIdArray, IntArray bottomRowIdArray) {
        if (!showAsGrid()) {
            return 0;
        }

        TaskView taskView = getTaskViewAt(pageIndex);
        if (taskView == null) {
            return 0;
        }

        TaskView lastGridTaskView = getLastGridTaskView(topRowIdArray, bottomRowIdArray);
        if (lastGridTaskView == null) {
            return 0;
        }

        if (getScrollForPage(pageIndex) != getScrollForPage(indexOfChild(lastGridTaskView))) {
            return 0;
        }

        // Check distance from lastGridTaskView to taskView.
        int lastGridTaskViewPosition =
                getPositionInRow(lastGridTaskView, topRowIdArray, bottomRowIdArray);
        int taskViewPosition = getPositionInRow(taskView, topRowIdArray, bottomRowIdArray);
        int gridTaskSizeAndSpacing = mLastComputedGridTaskSize.width() + mPageSpacing;
        int positionDiff = gridTaskSizeAndSpacing * (lastGridTaskViewPosition - taskViewPosition);

        int taskEnd = getLastTaskEnd() + (mIsRtl ? positionDiff : -positionDiff);
        int normalTaskEnd = mIsRtl
                ? mLastComputedGridTaskSize.left
                : mLastComputedGridTaskSize.right;
        return taskEnd - normalTaskEnd;
    }

    private int getLastTaskEnd() {
        return mIsRtl
                ? mLastComputedGridSize.left + mPageSpacing + mClearAllShortTotalWidthTranslation
                : mLastComputedGridSize.right - mPageSpacing - mClearAllShortTotalWidthTranslation;
    }

    private int getPositionInRow(
            TaskView taskView, IntArray topRowIdArray, IntArray bottomRowIdArray) {
        int position = topRowIdArray.indexOf(taskView.getTaskViewId());
        return position != -1 ? position : bottomRowIdArray.indexOf(taskView.getTaskViewId());
    }

    /**
     * @return true if the task in on the top of the grid
     */
    public boolean isOnGridBottomRow(TaskView taskView) {
        return showAsGrid()
                && !mTopRowIdSet.contains(taskView.getTaskViewId())
                && taskView.getTaskViewId() != mFocusedTaskViewId;
    }

    public Consumer<MotionEvent> getEventDispatcher(float navbarRotation) {
        float degreesRotated;
        if (navbarRotation == 0) {
            degreesRotated = mOrientationHandler.getDegreesRotated();
        } else {
            degreesRotated = -navbarRotation;
        }
        if (degreesRotated == 0) {
            return super::onTouchEvent;
        }

        // At this point the event coordinates have already been transformed, so we need to
        // undo that transformation since PagedView also accommodates for the transformation via
        // PagedOrientationHandler
        return e -> {
            if (navbarRotation != 0
                    && mOrientationState.isMultipleOrientationSupportedByDevice()
                    && !mOrientationState.getOrientationHandler().isLayoutNaturalToLauncher()) {
                mOrientationState.flipVertical(e);
                super.onTouchEvent(e);
                mOrientationState.flipVertical(e);
                return;
            }
            mOrientationState.transformEvent(-degreesRotated, e, true);
            super.onTouchEvent(e);
            mOrientationState.transformEvent(-degreesRotated, e, false);
        };
    }

    private void updateEnabledOverlays() {
        int taskCount = getTaskViewCount();
        for (int i = 0; i < taskCount; i++) {
            TaskView taskView = requireTaskViewAt(i);
            taskView.setOverlayEnabled(mOverlayEnabled && isTaskViewFullyVisible(taskView));
        }
    }

    public void setOverlayEnabled(boolean overlayEnabled) {
        if (mOverlayEnabled != overlayEnabled) {
            mOverlayEnabled = overlayEnabled;
            updateEnabledOverlays();
        }
    }

    public void setOverviewGridEnabled(boolean overviewGridEnabled) {
        if (mOverviewGridEnabled != overviewGridEnabled) {
            mOverviewGridEnabled = overviewGridEnabled;
            updateActionsViewFocusedScroll();
            // Request layout to ensure scroll position is recalculated with updated mGridProgress.
            requestLayout();
        }
    }

    public void setOverviewFullscreenEnabled(boolean overviewFullscreenEnabled) {
        if (mOverviewFullscreenEnabled != overviewFullscreenEnabled) {
            mOverviewFullscreenEnabled = overviewFullscreenEnabled;
            // Request layout to ensure scroll position is recalculated with updated
            // mFullscreenProgress.
            requestLayout();
        }
    }

    /**
     * Update whether RecentsView is in select mode. Should be enabled before transitioning to
     * select mode, and only disabled after transitioning from select mode.
     */
    public void setOverviewSelectEnabled(boolean overviewSelectEnabled) {
        if (mOverviewSelectEnabled != overviewSelectEnabled) {
            mOverviewSelectEnabled = overviewSelectEnabled;
            updatePivots();
            if (!mOverviewSelectEnabled) {
                setSelectedTask(INVALID_TASK_ID);
            }
        }
    }

    /**
     * Switch the current running task view to static snapshot mode,
     * capturing the snapshot at the same time.
     */
    public void switchToScreenshot(Runnable onFinishRunnable) {
        if (mRecentsAnimationController == null) {
            if (onFinishRunnable != null) {
                onFinishRunnable.run();
            }
            return;
        }

        switchToScreenshotInternal(onFinishRunnable);
    }

    private void switchToScreenshotInternal(Runnable onFinishRunnable) {
        TaskView taskView = getRunningTaskView();
        if (taskView == null) {
            onFinishRunnable.run();
            return;
        }

        taskView.setShowScreenshot(true);
        for (TaskIdAttributeContainer container :
                taskView.getTaskIdAttributeContainers()) {
            if (container == null) {
                continue;
            }

            ThumbnailData td =
                    mRecentsAnimationController.screenshotTask(container.getTask().key.id);
            TaskThumbnailView thumbnailView = container.getThumbnailView();
            if (td != null) {
                thumbnailView.setThumbnail(container.getTask(), td);
            } else {
                thumbnailView.refresh();
            }
        }
        ViewUtils.postFrameDrawn(taskView, onFinishRunnable);
    }

    /**
     * Switch the current running task view to static snapshot mode, using the
     * provided thumbnail data as the snapshot.
     * TODO(b/195609063) Consolidate this method w/ the one above, except this thumbnail data comes
     *  from gesture state, which is a larger change of it having to keep track of multiple tasks.
     *  OR. Maybe it doesn't need to pass in a thumbnail and we can use the exact same flow as above
     */
    public void switchToScreenshot(@Nullable HashMap<Integer, ThumbnailData> thumbnailDatas,
            Runnable onFinishRunnable) {
        final TaskView taskView = getRunningTaskView();
        if (taskView != null) {
            taskView.setShowScreenshot(true);
            taskView.refreshThumbnails(thumbnailDatas);
            ViewUtils.postFrameDrawn(taskView, onFinishRunnable);
        } else {
            onFinishRunnable.run();
        }
    }

    /**
     * The current task is fully modal (modalness = 1) when it is shown on its own in a modal
     * way. Modalness 0 means the task is shown in context with all the other tasks.
     */
    private void setTaskModalness(float modalness) {
        mTaskModalness = modalness;
        updatePageOffsets();
        if (mSelectedTask != null) {
            mSelectedTask.setModalness(modalness);
        } else if (getCurrentPageTaskView() != null) {
            getCurrentPageTaskView().setModalness(modalness);
        }
        // Only show actions view when it's modal for in-place landscape mode.
        boolean inPlaceLandscape = !mOrientationState.isRecentsActivityRotationAllowed()
                && mOrientationState.getTouchRotation() != ROTATION_0;
        mActionsView.updateHiddenFlags(HIDDEN_NON_ZERO_ROTATION, modalness < 1 && inPlaceLandscape);
    }

    @Nullable
    protected DepthController getDepthController() {
        return null;
    }

    /** Enables or disables modal state for RecentsView */
    public abstract void setModalStateEnabled(int taskId, boolean animate);

    public TaskOverlayFactory getTaskOverlayFactory() {
        return mTaskOverlayFactory;
    }

    public BaseActivityInterface getSizeStrategy() {
        return mSizeStrategy;
    }

    /**
     * Set all the task views to color tint scrim mode, dimming or tinting them all. Allows the
     * tasks to be dimmed while other elements in the recents view are left alone.
     */
    public void showForegroundScrim(boolean show) {
        if (!show && mColorTint == 0) {
            if (mTintingAnimator != null) {
                mTintingAnimator.cancel();
                mTintingAnimator = null;
            }
            return;
        }

        mTintingAnimator = ObjectAnimator.ofFloat(this, COLOR_TINT, show ? 0.5f : 0f);
        mTintingAnimator.setAutoCancel(true);
        mTintingAnimator.start();
    }

    /** Tint the RecentsView and TaskViews in to simulate a scrim. */
    // TODO(b/187528071): Replace this tinting with a scrim on top of RecentsView
    private void setColorTint(float tintAmount) {
        mColorTint = tintAmount;

        for (int i = 0; i < getTaskViewCount(); i++) {
            requireTaskViewAt(i).setColorTint(mColorTint, mTintingColor);
        }

        Drawable scrimBg = mActivity.getScrimView().getBackground();
        if (scrimBg != null) {
            if (tintAmount == 0f) {
                scrimBg.setTintList(null);
            } else {
                scrimBg.setTintBlendMode(BlendMode.SRC_OVER);
                scrimBg.setTint(
                        ColorUtils.setAlphaComponent(mTintingColor, (int) (255 * tintAmount)));
            }
        }
    }

    private float getColorTint() {
        return mColorTint;
    }

    /** Returns {@code true} if the overview tasks are displayed as a grid. */
    public boolean showAsGrid() {
        return mOverviewGridEnabled || (mCurrentGestureEndTarget != null
                && mSizeStrategy.stateFromGestureEndTarget(
                mCurrentGestureEndTarget).displayOverviewTasksAsGrid(mActivity.getDeviceProfile()));
    }

    private boolean showAsFullscreen() {
        return mOverviewFullscreenEnabled
                && mCurrentGestureEndTarget != GestureState.GestureEndTarget.RECENTS;
    }

    public void cleanupRemoteTargets() {
        mRemoteTargetHandles = null;
    }

    /**
     * Used to register callbacks for when our empty message state changes.
     *
     * @see #setOnEmptyMessageUpdatedListener(OnEmptyMessageUpdatedListener)
     * @see #updateEmptyMessage()
     */
    public interface OnEmptyMessageUpdatedListener {
        /** @param isEmpty Whether RecentsView is empty (i.e. has no children) */
        void onEmptyMessageUpdated(boolean isEmpty);
    }

    /**
     * Adds a listener for scroll changes
     */
    public void addOnScrollChangedListener(OnScrollChangedListener listener) {
        mScrollListeners.add(listener);
    }

    /**
     * Removes a previously added scroll change listener
     */
    public void removeOnScrollChangedListener(OnScrollChangedListener listener) {
        mScrollListeners.remove(listener);
    }

    /**
     * @return Corner radius in pixel value for PiP window, which is updated via
     *         {@link #mIPipAnimationListener}
     */
    public int getPipCornerRadius() {
        return mPipCornerRadius;
    }

    /**
     * @return Shadow radius in pixel value for PiP window, which is updated via
     *         {@link #mIPipAnimationListener}
     */
    public int getPipShadowRadius() {
        return mPipShadowRadius;
    }

    @Override
    public boolean scrollLeft() {
        if (!showAsGrid()) {
            return super.scrollLeft();
        }

        int targetPage = getNextPage();
        if (targetPage >= 0) {
            // Find the next page that is not fully visible.
            TaskView taskView = getTaskViewAt(targetPage);
            while ((taskView == null || isTaskViewFullyVisible(taskView)) && targetPage - 1 >= 0) {
                taskView = getTaskViewAt(--targetPage);
            }
            // Target a scroll where targetPage is on left of screen but still fully visible.
            int normalTaskEnd = mIsRtl
                    ? mLastComputedGridTaskSize.left
                    : mLastComputedGridTaskSize.right;
            int targetScroll = getScrollForPage(targetPage) + normalTaskEnd - getLastTaskEnd();
            // Find a page that is close to targetScroll while not over it.
            while (targetPage - 1 >= 0
                    && (mIsRtl
                    ? getScrollForPage(targetPage - 1) < targetScroll
                    : getScrollForPage(targetPage - 1) > targetScroll)) {
                targetPage--;
            }
            snapToPage(targetPage);
            return true;
        }

        return mAllowOverScroll;
    }

    @Override
    public boolean scrollRight() {
        if (!showAsGrid()) {
            return super.scrollRight();
        }

        int targetPage = getNextPage();
        if (targetPage < getChildCount()) {
            // Find the next page that is not fully visible.
            TaskView taskView = getTaskViewAt(targetPage);
            while ((taskView != null && isTaskViewFullyVisible(taskView))
                    && targetPage + 1 < getChildCount()) {
                taskView = getTaskViewAt(++targetPage);
            }
            snapToPage(targetPage);
            return true;
        }
        return mAllowOverScroll;
    }

    @Override
    protected void onScrollChanged(int l, int t, int oldl, int oldt) {
        super.onScrollChanged(l, t, oldl, oldt);
        dispatchScrollChanged();
    }

    private void dispatchScrollChanged() {
        runActionOnRemoteHandles(remoteTargetHandle ->
                remoteTargetHandle.getTaskViewSimulator().setScroll(getScrollOffset()));
        for (int i = mScrollListeners.size() - 1; i >= 0; i--) {
            mScrollListeners.get(i).onScrollChanged();
        }
    }

    private static class PinnedStackAnimationListener<T extends BaseActivity> extends
            IPipAnimationListener.Stub {
        @Nullable
        private T mActivity;
        @Nullable
        private RecentsView mRecentsView;

        public void setActivityAndRecentsView(@Nullable T activity,
                @Nullable RecentsView recentsView) {
            mActivity = activity;
            mRecentsView = recentsView;
        }

        @Override
        public void onPipAnimationStarted() {
            MAIN_EXECUTOR.execute(() -> {
                // Needed for activities that auto-enter PiP, which will not trigger a remote
                // animation to be created
                if (mActivity != null) {
                    mActivity.clearForceInvisibleFlag(STATE_HANDLER_INVISIBILITY_FLAGS);
                }
            });
        }

        @Override
        public void onPipResourceDimensionsChanged(int cornerRadius, int shadowRadius) {
            if (mRecentsView != null) {
                mRecentsView.mPipCornerRadius = cornerRadius;
                mRecentsView.mPipShadowRadius = shadowRadius;
            }
        }

        @Override
        public void onExpandPip() {
            MAIN_EXECUTOR.execute(() -> {
                if (mRecentsView == null
                        || mRecentsView.mSizeStrategy.getTaskbarController() == null) {
                    return;
                }
                // Hide the task bar when leaving PiP to prevent it from flickering once
                // the app settles in full-screen mode.
                mRecentsView.mSizeStrategy.getTaskbarController().onExpandPip();
            });
        }
    }

    /** Get the color used for foreground scrimming the RecentsView for sharing. */
    public static int getForegroundScrimDimColor(Context context) {
        int baseColor = Themes.getAttrColor(context, R.attr.overviewScrimColor);
        // The Black blending is temporary until we have the proper color token.
        return ColorUtils.blendARGB(Color.BLACK, baseColor, 0.25f);
    }

    /** Get the RecentsAnimationController */
    @Nullable
    public RecentsAnimationController getRecentsAnimationController() {
        return mRecentsAnimationController;
    }

    @Nullable
    public FloatingTaskView getFirstFloatingTaskView() {
        return mSplitSelectStateController.getFirstFloatingTaskView();
    }

    @Nullable
    public SplitInstructionsView getSplitInstructionsView() {
        return mSplitInstructionsView;
    }

    /** Update the current activity locus id to show the enabled state of Overview */
    public void updateLocusId() {
        String locusId = "Overview";

        if (mOverviewStateEnabled && mActivity.isStarted()) {
            locusId += "|ENABLED";
        } else {
            locusId += "|DISABLED";
        }

        final LocusId id = new LocusId(locusId);
        // Set locus context is a binder call, don't want it to happen during a transition
        UI_HELPER_EXECUTOR.post(() -> mActivity.setLocusContext(id, Bundle.EMPTY));
    }

    public interface TaskLaunchListener {
        void onTaskLaunched();
    }
}<|MERGE_RESOLUTION|>--- conflicted
+++ resolved
@@ -2374,11 +2374,7 @@
     protected abstract void handleStartHome(boolean animated);
 
     /** Returns whether the overview command helper queue is empty. */
-<<<<<<< HEAD
-    public abstract boolean isCommandQueueEmpty();
-=======
     protected abstract boolean isCommandQueueEmpty();
->>>>>>> 44a0dd16
 
     public void reset() {
         setCurrentTask(-1);
