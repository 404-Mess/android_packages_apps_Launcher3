--- conflicted
+++ resolved
@@ -90,11 +90,7 @@
     }
 
     @Override
-<<<<<<< HEAD
-    public boolean isCommandQueueEmpty() {
-=======
     protected boolean isCommandQueueEmpty() {
->>>>>>> 44a0dd16
         return mActivity.isCommandQueueEmpty();
     }
 
