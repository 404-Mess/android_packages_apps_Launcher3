--- conflicted
+++ resolved
@@ -469,16 +469,8 @@
         };
     }
 
-<<<<<<< HEAD
-    @Override
-    public boolean isCommandQueueEmpty() {
-        OverviewCommandHelper overviewCommandHelper = mTISBindHelper.getOverviewCommandHelper();
-        return super.isCommandQueueEmpty()
-                && (overviewCommandHelper == null || overviewCommandHelper.isCommandQueueEmpty());
-=======
     public boolean isCommandQueueEmpty() {
         OverviewCommandHelper overviewCommandHelper = mTISBindHelper.getOverviewCommandHelper();
         return overviewCommandHelper == null || overviewCommandHelper.isCommandQueueEmpty();
->>>>>>> 44a0dd16
     }
 }