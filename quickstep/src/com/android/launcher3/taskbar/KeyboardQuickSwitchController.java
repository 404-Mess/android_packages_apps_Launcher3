/*
 * Copyright (C) 2023 The Android Open Source Project
 *
 * Licensed under the Apache License, Version 2.0 (the "License");
 * you may not use this file except in compliance with the License.
 * You may obtain a copy of the License at
 *
 *      http://www.apache.org/licenses/LICENSE-2.0
 *
 * Unless required by applicable law or agreed to in writing, software
 * distributed under the License is distributed on an "AS IS" BASIS,
 * WITHOUT WARRANTIES OR CONDITIONS OF ANY KIND, either express or implied.
 * See the License for the specific language governing permissions and
 * limitations under the License.
 */
package com.android.launcher3.taskbar;

import android.content.ComponentName;
import android.content.pm.ActivityInfo;

import androidx.annotation.NonNull;
import androidx.annotation.Nullable;

import com.android.launcher3.R;
import com.android.launcher3.statehandlers.DesktopVisibilityController;
import com.android.launcher3.taskbar.overlay.TaskbarOverlayContext;
import com.android.quickstep.LauncherActivityInterface;
import com.android.quickstep.RecentsModel;
import com.android.quickstep.util.DesktopTask;
import com.android.quickstep.util.GroupTask;
import com.android.quickstep.views.DesktopTaskView;
import com.android.systemui.shared.recents.model.Task;
import com.android.systemui.shared.recents.model.ThumbnailData;

import java.io.PrintWriter;
import java.util.ArrayList;
import java.util.Collections;
import java.util.List;
import java.util.function.Consumer;
import java.util.stream.Collectors;

/**
 * Handles initialization of the {@link KeyboardQuickSwitchViewController}.
 */
public final class KeyboardQuickSwitchController implements
        TaskbarControllers.LoggableTaskbarController {

    static final int MAX_TASKS = 6;

    @NonNull private final ControllerCallbacks mControllerCallbacks = new ControllerCallbacks();

    // Initialized on init
    @Nullable private RecentsModel mModel;

    // Used to keep track of the last requested task list id, so that we do not request to load the
    // tasks again if we have already requested it and the task list has not changed
    private int mTaskListChangeId = -1;
    // Only empty before the recent tasks list has been loaded the first time
    @NonNull private List<GroupTask> mTasks = new ArrayList<>();
    private int mNumHiddenTasks = 0;

    // Initialized in init
    private TaskbarControllers mControllers;

    @Nullable private KeyboardQuickSwitchViewController mQuickSwitchViewController;

    /** Initialize the controller. */
    public void init(@NonNull TaskbarControllers controllers) {
        mControllers = controllers;
        mModel = RecentsModel.INSTANCE.get(controllers.taskbarActivityContext);
    }

    void onConfigurationChanged(@ActivityInfo.Config int configChanges) {
        if (mQuickSwitchViewController == null) {
            return;
        }
        if ((configChanges & (ActivityInfo.CONFIG_KEYBOARD
                | ActivityInfo.CONFIG_KEYBOARD_HIDDEN)) != 0) {
            mQuickSwitchViewController.closeQuickSwitchView(true);
            return;
        }
        int currentFocusedIndex = mQuickSwitchViewController.getCurrentFocusedIndex();
        onDestroy();
        if (currentFocusedIndex != -1) {
            mControllers.taskbarActivityContext.getMainThreadHandler().post(
                    () -> openQuickSwitchView(currentFocusedIndex));
        }
    }

    void openQuickSwitchView() {
        openQuickSwitchView(-1);
    }

    private void openQuickSwitchView(int currentFocusedIndex) {
        if (mQuickSwitchViewController != null) {
            return;
        }
        TaskbarOverlayContext overlayContext =
                mControllers.taskbarOverlayController.requestWindow();
        KeyboardQuickSwitchView keyboardQuickSwitchView =
                (KeyboardQuickSwitchView) overlayContext.getLayoutInflater()
                        .inflate(
                                R.layout.keyboard_quick_switch_view,
                                overlayContext.getDragLayer(),
                                /* attachToRoot= */ false);
        mQuickSwitchViewController = new KeyboardQuickSwitchViewController(
                mControllers, overlayContext, keyboardQuickSwitchView, mControllerCallbacks);

        DesktopVisibilityController desktopController =
                LauncherActivityInterface.INSTANCE.getDesktopVisibilityController();
        final boolean onDesktop =
                DesktopTaskView.DESKTOP_IS_PROTO2_ENABLED
                        && desktopController != null
                        && desktopController.areFreeformTasksVisible();

        if (mModel.isTaskListValid(mTaskListChangeId)) {
            mQuickSwitchViewController.openQuickSwitchView(mTasks,
                    mNumHiddenTasks, /* updateTasks= */ false, currentFocusedIndex, onDesktop);
            return;
        }

        mTaskListChangeId = mModel.getTasks((tasks) -> {
            if (onDesktop) {
                processLoadedTasksOnDesktop(tasks);
            } else {
                processLoadedTasks(tasks);
            }
            mQuickSwitchViewController.openQuickSwitchView(mTasks,
                    mNumHiddenTasks, /* updateTasks= */ true, currentFocusedIndex, onDesktop);
        });
    }

    private void processLoadedTasks(ArrayList<GroupTask> tasks) {
        // Only store MAX_TASK tasks, from most to least recent
        Collections.reverse(tasks);

        // Hide all desktop tasks and show them on the hidden tile
        int hiddenDesktopTasks = 0;
        if (DesktopTaskView.DESKTOP_IS_PROTO2_ENABLED) {
<<<<<<< HEAD
            // TODO(b/280468885): show desktop task as a grouped desktop tile
=======
>>>>>>> 18d0fe0c
            DesktopTask desktopTask = findDesktopTask(tasks);
            if (desktopTask != null) {
                hiddenDesktopTasks = desktopTask.tasks.size();
                tasks = tasks.stream()
                        .filter(t -> !(t instanceof DesktopTask))
                        .collect(Collectors.toCollection(ArrayList<GroupTask>::new));
            }
        }
        mTasks = tasks.stream()
                .limit(MAX_TASKS)
                .collect(Collectors.toList());
        mNumHiddenTasks = Math.max(0, tasks.size() - MAX_TASKS) + hiddenDesktopTasks;
    }

    private void processLoadedTasksOnDesktop(ArrayList<GroupTask> tasks) {
        // Find the single desktop task that contains a grouping of desktop tasks
        DesktopTask desktopTask = findDesktopTask(tasks);

        if (desktopTask != null) {
            mTasks = desktopTask.tasks.stream().map(GroupTask::new).collect(Collectors.toList());
            // All other tasks, apart from the grouped desktop task, are hidden
            mNumHiddenTasks = Math.max(0, tasks.size() - 1);
        } else {
            // Desktop tasks were visible, but the recents entry is missing. Fall back to empty list
            mTasks = Collections.emptyList();
            mNumHiddenTasks = tasks.size();
        }
    }

    @Nullable
    private DesktopTask findDesktopTask(ArrayList<GroupTask> tasks) {
        return (DesktopTask) tasks.stream()
                .filter(t -> t instanceof DesktopTask)
                .findFirst()
                .orElse(null);
    }

    void closeQuickSwitchView() {
        if (mQuickSwitchViewController == null) {
            return;
        }
        mQuickSwitchViewController.closeQuickSwitchView(true);
    }

    /**
     * See {@link TaskbarUIController#launchFocusedTask()}
     */
    int launchFocusedTask() {
        // Return -1 so that the RecentsView is not incorrectly opened when the user closes the
        // quick switch view by tapping the screen or when there are no recent tasks.
        return mQuickSwitchViewController == null || mTasks.isEmpty()
                ? -1 : mQuickSwitchViewController.launchFocusedTask();
    }

    void onDestroy() {
        if (mQuickSwitchViewController != null) {
            mQuickSwitchViewController.onDestroy();
        }
    }

    @Override
    public void dumpLogs(String prefix, PrintWriter pw) {
        pw.println(prefix + "KeyboardQuickSwitchController:");

        pw.println(prefix + "\tisOpen=" + (mQuickSwitchViewController != null));
        pw.println(prefix + "\tmNumHiddenTasks=" + mNumHiddenTasks);
        pw.println(prefix + "\tmTaskListChangeId=" + mTaskListChangeId);
        pw.println(prefix + "\tmTasks=[");
        for (GroupTask task : mTasks) {
            Task task1 = task.task1;
            Task task2 = task.task2;
            ComponentName cn1 = task1.getTopComponent();
            ComponentName cn2 = task2 != null ? task2.getTopComponent() : null;
            pw.println(prefix + "\t\tt1: (id=" + task1.key.id
                    + "; package=" + (cn1 != null ? cn1.getPackageName() + ")" : "no package)")
                    + " t2: (id=" + (task2 != null ? task2.key.id : "-1")
                    + "; package=" + (cn2 != null ? cn2.getPackageName() + ")"
                    : "no package)"));
        }
        pw.println(prefix + "\t]");

        if (mQuickSwitchViewController != null) {
            mQuickSwitchViewController.dumpLogs(prefix + '\t', pw);
        }
    }

    class ControllerCallbacks {

        int getTaskCount() {
            return mTasks.size() + (mNumHiddenTasks == 0 ? 0 : 1);
        }

        @Nullable
        GroupTask getTaskAt(int index) {
            return index < 0 || index >= mTasks.size() ? null : mTasks.get(index);
        }

        void updateThumbnailInBackground(Task task, Consumer<ThumbnailData> callback) {
            mModel.getThumbnailCache().updateThumbnailInBackground(task, callback);
        }

        void updateIconInBackground(Task task, Consumer<Task> callback) {
            mModel.getIconCache().updateIconInBackground(task, callback);
        }

        void onCloseComplete() {
            mQuickSwitchViewController = null;
        }
    }
}<|MERGE_RESOLUTION|>--- conflicted
+++ resolved
@@ -137,10 +137,6 @@
         // Hide all desktop tasks and show them on the hidden tile
         int hiddenDesktopTasks = 0;
         if (DesktopTaskView.DESKTOP_IS_PROTO2_ENABLED) {
-<<<<<<< HEAD
-            // TODO(b/280468885): show desktop task as a grouped desktop tile
-=======
->>>>>>> 18d0fe0c
             DesktopTask desktopTask = findDesktopTask(tasks);
             if (desktopTask != null) {
                 hiddenDesktopTasks = desktopTask.tasks.size();
