--- conflicted
+++ resolved
@@ -83,14 +83,9 @@
                     "\tfolderCellHeightPx: 230.0px (87.61905dp)\n" +
                     "\tfolderChildIconSizePx: 147.0px (56.0dp)\n" +
                     "\tfolderChildTextSizePx: 38.0px (14.476191dp)\n" +
-<<<<<<< HEAD
-                    "\tfolderChildDrawablePaddingPx: 10.0px (3.8095238dp)\n" +
-                    "\tfolderCellLayoutBorderSpacePx: 0.0px (0.0dp)\n" +
-=======
                     "\tfolderChildDrawablePaddingPx: 4.0px (1.5238096dp)\n" +
                     "\tfolderCellLayoutBorderSpacePx.x: 0.0px (0.0dp)\n" +
                     "\tfolderCellLayoutBorderSpacePx.y: 0.0px (0.0dp)\n" +
->>>>>>> f63915b1
                     "\tfolderContentPaddingLeftRight: 21.0px (8.0dp)\n" +
                     "\tfolderTopPadding: 63.0px (24.0dp)\n" +
                     "\tfolderFooterHeight: 147.0px (56.0dp)\n" +
@@ -225,14 +220,9 @@
                     "\tfolderCellHeightPx: 230.0px (87.61905dp)\n" +
                     "\tfolderChildIconSizePx: 147.0px (56.0dp)\n" +
                     "\tfolderChildTextSizePx: 38.0px (14.476191dp)\n" +
-<<<<<<< HEAD
-                    "\tfolderChildDrawablePaddingPx: 10.0px (3.8095238dp)\n" +
-                    "\tfolderCellLayoutBorderSpacePx: 0.0px (0.0dp)\n" +
-=======
                     "\tfolderChildDrawablePaddingPx: 4.0px (1.5238096dp)\n" +
                     "\tfolderCellLayoutBorderSpacePx.x: 0.0px (0.0dp)\n" +
                     "\tfolderCellLayoutBorderSpacePx.y: 0.0px (0.0dp)\n" +
->>>>>>> f63915b1
                     "\tfolderContentPaddingLeftRight: 21.0px (8.0dp)\n" +
                     "\tfolderTopPadding: 63.0px (24.0dp)\n" +
                     "\tfolderFooterHeight: 147.0px (56.0dp)\n" +
@@ -367,14 +357,9 @@
                     "\tfolderCellHeightPx: 205.0px (78.09524dp)\n" +
                     "\tfolderChildIconSizePx: 131.0px (49.904762dp)\n" +
                     "\tfolderChildTextSizePx: 34.0px (12.952381dp)\n" +
-<<<<<<< HEAD
-                    "\tfolderChildDrawablePaddingPx: 9.0px (3.4285715dp)\n" +
-                    "\tfolderCellLayoutBorderSpacePx: 0.0px (0.0dp)\n" +
-=======
                     "\tfolderChildDrawablePaddingPx: 4.0px (1.5238096dp)\n" +
                     "\tfolderCellLayoutBorderSpacePx.x: 0.0px (0.0dp)\n" +
                     "\tfolderCellLayoutBorderSpacePx.y: 0.0px (0.0dp)\n" +
->>>>>>> f63915b1
                     "\tfolderContentPaddingLeftRight: 21.0px (8.0dp)\n" +
                     "\tfolderTopPadding: 56.0px (21.333334dp)\n" +
                     "\tfolderFooterHeight: 131.0px (49.904762dp)\n" +
@@ -509,14 +494,9 @@
                     "\tfolderCellHeightPx: 192.0px (73.14286dp)\n" +
                     "\tfolderChildIconSizePx: 123.0px (46.857143dp)\n" +
                     "\tfolderChildTextSizePx: 32.0px (12.190476dp)\n" +
-<<<<<<< HEAD
-                    "\tfolderChildDrawablePaddingPx: 8.0px (3.047619dp)\n" +
-                    "\tfolderCellLayoutBorderSpacePx: 0.0px (0.0dp)\n" +
-=======
                     "\tfolderChildDrawablePaddingPx: 3.0px (1.1428572dp)\n" +
                     "\tfolderCellLayoutBorderSpacePx.x: 0.0px (0.0dp)\n" +
                     "\tfolderCellLayoutBorderSpacePx.y: 0.0px (0.0dp)\n" +
->>>>>>> f63915b1
                     "\tfolderContentPaddingLeftRight: 21.0px (8.0dp)\n" +
                     "\tfolderTopPadding: 53.0px (20.190475dp)\n" +
                     "\tfolderFooterHeight: 123.0px (46.857143dp)\n" +
@@ -652,14 +632,9 @@
                     "\tfolderCellHeightPx: 208.0px (104.0dp)\n" +
                     "\tfolderChildIconSizePx: 120.0px (60.0dp)\n" +
                     "\tfolderChildTextSizePx: 28.0px (14.0dp)\n" +
-<<<<<<< HEAD
-                    "\tfolderChildDrawablePaddingPx: 16.0px (8.0dp)\n" +
-                    "\tfolderCellLayoutBorderSpacePx: 0.0px (0.0dp)\n" +
-=======
                     "\tfolderChildDrawablePaddingPx: 11.0px (5.5dp)\n" +
                     "\tfolderCellLayoutBorderSpacePx.x: 0.0px (0.0dp)\n" +
                     "\tfolderCellLayoutBorderSpacePx.y: 0.0px (0.0dp)\n" +
->>>>>>> f63915b1
                     "\tfolderContentPaddingLeftRight: 0.0px (0.0dp)\n" +
                     "\tfolderTopPadding: 48.0px (24.0dp)\n" +
                     "\tfolderFooterHeight: 112.0px (56.0dp)\n" +
@@ -795,14 +770,9 @@
                     "\tfolderCellHeightPx: 208.0px (104.0dp)\n" +
                     "\tfolderChildIconSizePx: 120.0px (60.0dp)\n" +
                     "\tfolderChildTextSizePx: 28.0px (14.0dp)\n" +
-<<<<<<< HEAD
-                    "\tfolderChildDrawablePaddingPx: 16.0px (8.0dp)\n" +
-                    "\tfolderCellLayoutBorderSpacePx: 0.0px (0.0dp)\n" +
-=======
                     "\tfolderChildDrawablePaddingPx: 11.0px (5.5dp)\n" +
                     "\tfolderCellLayoutBorderSpacePx.x: 0.0px (0.0dp)\n" +
                     "\tfolderCellLayoutBorderSpacePx.y: 0.0px (0.0dp)\n" +
->>>>>>> f63915b1
                     "\tfolderContentPaddingLeftRight: 0.0px (0.0dp)\n" +
                     "\tfolderTopPadding: 48.0px (24.0dp)\n" +
                     "\tfolderFooterHeight: 112.0px (56.0dp)\n" +
@@ -938,14 +908,9 @@
                     "\tfolderCellHeightPx: 240.0px (120.0dp)\n" +
                     "\tfolderChildIconSizePx: 120.0px (60.0dp)\n" +
                     "\tfolderChildTextSizePx: 28.0px (14.0dp)\n" +
-<<<<<<< HEAD
-                    "\tfolderChildDrawablePaddingPx: 27.0px (13.5dp)\n" +
-                    "\tfolderCellLayoutBorderSpacePx: 0.0px (0.0dp)\n" +
-=======
                     "\tfolderChildDrawablePaddingPx: 22.0px (11.0dp)\n" +
                     "\tfolderCellLayoutBorderSpacePx.x: 0.0px (0.0dp)\n" +
                     "\tfolderCellLayoutBorderSpacePx.y: 0.0px (0.0dp)\n" +
->>>>>>> f63915b1
                     "\tfolderContentPaddingLeftRight: 0.0px (0.0dp)\n" +
                     "\tfolderTopPadding: 48.0px (24.0dp)\n" +
                     "\tfolderFooterHeight: 112.0px (56.0dp)\n" +
@@ -1081,14 +1046,9 @@
                     "\tfolderCellHeightPx: 240.0px (120.0dp)\n" +
                     "\tfolderChildIconSizePx: 120.0px (60.0dp)\n" +
                     "\tfolderChildTextSizePx: 28.0px (14.0dp)\n" +
-<<<<<<< HEAD
-                    "\tfolderChildDrawablePaddingPx: 27.0px (13.5dp)\n" +
-                    "\tfolderCellLayoutBorderSpacePx: 0.0px (0.0dp)\n" +
-=======
                     "\tfolderChildDrawablePaddingPx: 22.0px (11.0dp)\n" +
                     "\tfolderCellLayoutBorderSpacePx.x: 0.0px (0.0dp)\n" +
                     "\tfolderCellLayoutBorderSpacePx.y: 0.0px (0.0dp)\n" +
->>>>>>> f63915b1
                     "\tfolderContentPaddingLeftRight: 0.0px (0.0dp)\n" +
                     "\tfolderTopPadding: 48.0px (24.0dp)\n" +
                     "\tfolderFooterHeight: 112.0px (56.0dp)\n" +
@@ -1229,14 +1189,9 @@
                     "\tfolderCellHeightPx: 219.0px (83.42857dp)\n" +
                     "\tfolderChildIconSizePx: 141.0px (53.714287dp)\n" +
                     "\tfolderChildTextSizePx: 34.0px (12.952381dp)\n" +
-<<<<<<< HEAD
-                    "\tfolderChildDrawablePaddingPx: 10.0px (3.8095238dp)\n" +
-                    "\tfolderCellLayoutBorderSpacePx: 0.0px (0.0dp)\n" +
-=======
                     "\tfolderChildDrawablePaddingPx: 5.0px (1.9047619dp)\n" +
                     "\tfolderCellLayoutBorderSpacePx.x: 0.0px (0.0dp)\n" +
                     "\tfolderCellLayoutBorderSpacePx.y: 0.0px (0.0dp)\n" +
->>>>>>> f63915b1
                     "\tfolderContentPaddingLeftRight: 21.0px (8.0dp)\n" +
                     "\tfolderTopPadding: 63.0px (24.0dp)\n" +
                     "\tfolderFooterHeight: 147.0px (56.0dp)\n" +
@@ -1376,14 +1331,9 @@
                     "\tfolderCellHeightPx: 219.0px (83.42857dp)\n" +
                     "\tfolderChildIconSizePx: 141.0px (53.714287dp)\n" +
                     "\tfolderChildTextSizePx: 34.0px (12.952381dp)\n" +
-<<<<<<< HEAD
-                    "\tfolderChildDrawablePaddingPx: 10.0px (3.8095238dp)\n" +
-                    "\tfolderCellLayoutBorderSpacePx: 0.0px (0.0dp)\n" +
-=======
                     "\tfolderChildDrawablePaddingPx: 5.0px (1.9047619dp)\n" +
                     "\tfolderCellLayoutBorderSpacePx.x: 0.0px (0.0dp)\n" +
                     "\tfolderCellLayoutBorderSpacePx.y: 0.0px (0.0dp)\n" +
->>>>>>> f63915b1
                     "\tfolderContentPaddingLeftRight: 21.0px (8.0dp)\n" +
                     "\tfolderTopPadding: 63.0px (24.0dp)\n" +
                     "\tfolderFooterHeight: 147.0px (56.0dp)\n" +
@@ -1523,14 +1473,9 @@
                     "\tfolderCellHeightPx: 219.0px (83.42857dp)\n" +
                     "\tfolderChildIconSizePx: 141.0px (53.714287dp)\n" +
                     "\tfolderChildTextSizePx: 34.0px (12.952381dp)\n" +
-<<<<<<< HEAD
-                    "\tfolderChildDrawablePaddingPx: 10.0px (3.8095238dp)\n" +
-                    "\tfolderCellLayoutBorderSpacePx: 0.0px (0.0dp)\n" +
-=======
                     "\tfolderChildDrawablePaddingPx: 5.0px (1.9047619dp)\n" +
                     "\tfolderCellLayoutBorderSpacePx.x: 0.0px (0.0dp)\n" +
                     "\tfolderCellLayoutBorderSpacePx.y: 0.0px (0.0dp)\n" +
->>>>>>> f63915b1
                     "\tfolderContentPaddingLeftRight: 21.0px (8.0dp)\n" +
                     "\tfolderTopPadding: 63.0px (24.0dp)\n" +
                     "\tfolderFooterHeight: 147.0px (56.0dp)\n" +
@@ -1666,14 +1611,9 @@
                     "\tfolderCellHeightPx: 219.0px (83.42857dp)\n" +
                     "\tfolderChildIconSizePx: 141.0px (53.714287dp)\n" +
                     "\tfolderChildTextSizePx: 34.0px (12.952381dp)\n" +
-<<<<<<< HEAD
-                    "\tfolderChildDrawablePaddingPx: 10.0px (3.8095238dp)\n" +
-                    "\tfolderCellLayoutBorderSpacePx: 0.0px (0.0dp)\n" +
-=======
                     "\tfolderChildDrawablePaddingPx: 5.0px (1.9047619dp)\n" +
                     "\tfolderCellLayoutBorderSpacePx.x: 0.0px (0.0dp)\n" +
                     "\tfolderCellLayoutBorderSpacePx.y: 0.0px (0.0dp)\n" +
->>>>>>> f63915b1
                     "\tfolderContentPaddingLeftRight: 21.0px (8.0dp)\n" +
                     "\tfolderTopPadding: 63.0px (24.0dp)\n" +
                     "\tfolderFooterHeight: 147.0px (56.0dp)\n" +
