--- conflicted
+++ resolved
@@ -83,11 +83,7 @@
                     "\tfolderCellHeightPx: 230.0px (87.61905dp)\n" +
                     "\tfolderChildIconSizePx: 147.0px (56.0dp)\n" +
                     "\tfolderChildTextSizePx: 38.0px (14.476191dp)\n" +
-<<<<<<< HEAD
-                    "\tfolderChildDrawablePaddingPx: 10.0px (3.8095238dp)\n" +
-=======
                     "\tfolderChildDrawablePaddingPx: 4.0px (1.5238096dp)\n" +
->>>>>>> 44a0dd16
                     "\tfolderCellLayoutBorderSpacePx.x: 0.0px (0.0dp)\n" +
                     "\tfolderCellLayoutBorderSpacePx.y: 0.0px (0.0dp)\n" +
                     "\tfolderContentPaddingLeftRight: 21.0px (8.0dp)\n" +
@@ -224,11 +220,7 @@
                     "\tfolderCellHeightPx: 230.0px (87.61905dp)\n" +
                     "\tfolderChildIconSizePx: 147.0px (56.0dp)\n" +
                     "\tfolderChildTextSizePx: 38.0px (14.476191dp)\n" +
-<<<<<<< HEAD
-                    "\tfolderChildDrawablePaddingPx: 10.0px (3.8095238dp)\n" +
-=======
                     "\tfolderChildDrawablePaddingPx: 4.0px (1.5238096dp)\n" +
->>>>>>> 44a0dd16
                     "\tfolderCellLayoutBorderSpacePx.x: 0.0px (0.0dp)\n" +
                     "\tfolderCellLayoutBorderSpacePx.y: 0.0px (0.0dp)\n" +
                     "\tfolderContentPaddingLeftRight: 21.0px (8.0dp)\n" +
@@ -365,11 +357,7 @@
                     "\tfolderCellHeightPx: 205.0px (78.09524dp)\n" +
                     "\tfolderChildIconSizePx: 131.0px (49.904762dp)\n" +
                     "\tfolderChildTextSizePx: 34.0px (12.952381dp)\n" +
-<<<<<<< HEAD
-                    "\tfolderChildDrawablePaddingPx: 9.0px (3.4285715dp)\n" +
-=======
                     "\tfolderChildDrawablePaddingPx: 4.0px (1.5238096dp)\n" +
->>>>>>> 44a0dd16
                     "\tfolderCellLayoutBorderSpacePx.x: 0.0px (0.0dp)\n" +
                     "\tfolderCellLayoutBorderSpacePx.y: 0.0px (0.0dp)\n" +
                     "\tfolderContentPaddingLeftRight: 21.0px (8.0dp)\n" +
@@ -506,11 +494,7 @@
                     "\tfolderCellHeightPx: 192.0px (73.14286dp)\n" +
                     "\tfolderChildIconSizePx: 123.0px (46.857143dp)\n" +
                     "\tfolderChildTextSizePx: 32.0px (12.190476dp)\n" +
-<<<<<<< HEAD
-                    "\tfolderChildDrawablePaddingPx: 8.0px (3.047619dp)\n" +
-=======
                     "\tfolderChildDrawablePaddingPx: 3.0px (1.1428572dp)\n" +
->>>>>>> 44a0dd16
                     "\tfolderCellLayoutBorderSpacePx.x: 0.0px (0.0dp)\n" +
                     "\tfolderCellLayoutBorderSpacePx.y: 0.0px (0.0dp)\n" +
                     "\tfolderContentPaddingLeftRight: 21.0px (8.0dp)\n" +
@@ -648,11 +632,7 @@
                     "\tfolderCellHeightPx: 208.0px (104.0dp)\n" +
                     "\tfolderChildIconSizePx: 120.0px (60.0dp)\n" +
                     "\tfolderChildTextSizePx: 28.0px (14.0dp)\n" +
-<<<<<<< HEAD
-                    "\tfolderChildDrawablePaddingPx: 16.0px (8.0dp)\n" +
-=======
                     "\tfolderChildDrawablePaddingPx: 11.0px (5.5dp)\n" +
->>>>>>> 44a0dd16
                     "\tfolderCellLayoutBorderSpacePx.x: 0.0px (0.0dp)\n" +
                     "\tfolderCellLayoutBorderSpacePx.y: 0.0px (0.0dp)\n" +
                     "\tfolderContentPaddingLeftRight: 0.0px (0.0dp)\n" +
@@ -790,11 +770,7 @@
                     "\tfolderCellHeightPx: 208.0px (104.0dp)\n" +
                     "\tfolderChildIconSizePx: 120.0px (60.0dp)\n" +
                     "\tfolderChildTextSizePx: 28.0px (14.0dp)\n" +
-<<<<<<< HEAD
-                    "\tfolderChildDrawablePaddingPx: 16.0px (8.0dp)\n" +
-=======
                     "\tfolderChildDrawablePaddingPx: 11.0px (5.5dp)\n" +
->>>>>>> 44a0dd16
                     "\tfolderCellLayoutBorderSpacePx.x: 0.0px (0.0dp)\n" +
                     "\tfolderCellLayoutBorderSpacePx.y: 0.0px (0.0dp)\n" +
                     "\tfolderContentPaddingLeftRight: 0.0px (0.0dp)\n" +
@@ -932,11 +908,7 @@
                     "\tfolderCellHeightPx: 240.0px (120.0dp)\n" +
                     "\tfolderChildIconSizePx: 120.0px (60.0dp)\n" +
                     "\tfolderChildTextSizePx: 28.0px (14.0dp)\n" +
-<<<<<<< HEAD
-                    "\tfolderChildDrawablePaddingPx: 27.0px (13.5dp)\n" +
-=======
                     "\tfolderChildDrawablePaddingPx: 22.0px (11.0dp)\n" +
->>>>>>> 44a0dd16
                     "\tfolderCellLayoutBorderSpacePx.x: 0.0px (0.0dp)\n" +
                     "\tfolderCellLayoutBorderSpacePx.y: 0.0px (0.0dp)\n" +
                     "\tfolderContentPaddingLeftRight: 0.0px (0.0dp)\n" +
@@ -1074,11 +1046,7 @@
                     "\tfolderCellHeightPx: 240.0px (120.0dp)\n" +
                     "\tfolderChildIconSizePx: 120.0px (60.0dp)\n" +
                     "\tfolderChildTextSizePx: 28.0px (14.0dp)\n" +
-<<<<<<< HEAD
-                    "\tfolderChildDrawablePaddingPx: 27.0px (13.5dp)\n" +
-=======
                     "\tfolderChildDrawablePaddingPx: 22.0px (11.0dp)\n" +
->>>>>>> 44a0dd16
                     "\tfolderCellLayoutBorderSpacePx.x: 0.0px (0.0dp)\n" +
                     "\tfolderCellLayoutBorderSpacePx.y: 0.0px (0.0dp)\n" +
                     "\tfolderContentPaddingLeftRight: 0.0px (0.0dp)\n" +
@@ -1221,11 +1189,7 @@
                     "\tfolderCellHeightPx: 219.0px (83.42857dp)\n" +
                     "\tfolderChildIconSizePx: 141.0px (53.714287dp)\n" +
                     "\tfolderChildTextSizePx: 34.0px (12.952381dp)\n" +
-<<<<<<< HEAD
-                    "\tfolderChildDrawablePaddingPx: 10.0px (3.8095238dp)\n" +
-=======
                     "\tfolderChildDrawablePaddingPx: 5.0px (1.9047619dp)\n" +
->>>>>>> 44a0dd16
                     "\tfolderCellLayoutBorderSpacePx.x: 0.0px (0.0dp)\n" +
                     "\tfolderCellLayoutBorderSpacePx.y: 0.0px (0.0dp)\n" +
                     "\tfolderContentPaddingLeftRight: 21.0px (8.0dp)\n" +
@@ -1367,11 +1331,7 @@
                     "\tfolderCellHeightPx: 219.0px (83.42857dp)\n" +
                     "\tfolderChildIconSizePx: 141.0px (53.714287dp)\n" +
                     "\tfolderChildTextSizePx: 34.0px (12.952381dp)\n" +
-<<<<<<< HEAD
-                    "\tfolderChildDrawablePaddingPx: 10.0px (3.8095238dp)\n" +
-=======
                     "\tfolderChildDrawablePaddingPx: 5.0px (1.9047619dp)\n" +
->>>>>>> 44a0dd16
                     "\tfolderCellLayoutBorderSpacePx.x: 0.0px (0.0dp)\n" +
                     "\tfolderCellLayoutBorderSpacePx.y: 0.0px (0.0dp)\n" +
                     "\tfolderContentPaddingLeftRight: 21.0px (8.0dp)\n" +
@@ -1513,11 +1473,7 @@
                     "\tfolderCellHeightPx: 219.0px (83.42857dp)\n" +
                     "\tfolderChildIconSizePx: 141.0px (53.714287dp)\n" +
                     "\tfolderChildTextSizePx: 34.0px (12.952381dp)\n" +
-<<<<<<< HEAD
-                    "\tfolderChildDrawablePaddingPx: 10.0px (3.8095238dp)\n" +
-=======
                     "\tfolderChildDrawablePaddingPx: 5.0px (1.9047619dp)\n" +
->>>>>>> 44a0dd16
                     "\tfolderCellLayoutBorderSpacePx.x: 0.0px (0.0dp)\n" +
                     "\tfolderCellLayoutBorderSpacePx.y: 0.0px (0.0dp)\n" +
                     "\tfolderContentPaddingLeftRight: 21.0px (8.0dp)\n" +
@@ -1655,11 +1611,7 @@
                     "\tfolderCellHeightPx: 219.0px (83.42857dp)\n" +
                     "\tfolderChildIconSizePx: 141.0px (53.714287dp)\n" +
                     "\tfolderChildTextSizePx: 34.0px (12.952381dp)\n" +
-<<<<<<< HEAD
-                    "\tfolderChildDrawablePaddingPx: 10.0px (3.8095238dp)\n" +
-=======
                     "\tfolderChildDrawablePaddingPx: 5.0px (1.9047619dp)\n" +
->>>>>>> 44a0dd16
                     "\tfolderCellLayoutBorderSpacePx.x: 0.0px (0.0dp)\n" +
                     "\tfolderCellLayoutBorderSpacePx.y: 0.0px (0.0dp)\n" +
                     "\tfolderContentPaddingLeftRight: 21.0px (8.0dp)\n" +
