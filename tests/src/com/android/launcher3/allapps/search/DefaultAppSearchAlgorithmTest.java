/*
 * Copyright (C) 2016 The Android Open Source Project
 *
 * Licensed under the Apache License, Version 2.0 (the "License");
 * you may not use this file except in compliance with the License.
 * You may obtain a copy of the License at
 *
 *      http://www.apache.org/licenses/LICENSE-2.0
 *
 * Unless required by applicable law or agreed to in writing, software
 * distributed under the License is distributed on an "AS IS" BASIS,
 * WITHOUT WARRANTIES OR CONDITIONS OF ANY KIND, either express or implied.
 * See the License for the specific language governing permissions and
 * limitations under the License.
 */
package com.android.launcher3.allapps.search;

import android.content.ComponentName;
import android.test.InstrumentationTestCase;

import com.android.launcher3.AppInfo;
import com.android.launcher3.Utilities;

import java.util.ArrayList;
import java.util.List;

/**
 * Unit tests for {@link DefaultAppSearchAlgorithm}
 */
public class DefaultAppSearchAlgorithmTest extends InstrumentationTestCase {

    private List<AppInfo> mAppsList;
    private DefaultAppSearchAlgorithm mAlgorithm;

    @Override
    protected void setUp() throws Exception {
        super.setUp();
        mAppsList = new ArrayList<>();
        getInstrumentation().runOnMainSync(new Runnable() {
            @Override
            public void run() {
                mAlgorithm = new DefaultAppSearchAlgorithm(mAppsList);
            }
        });
    }

    public void testMatches() {
        assertTrue(mAlgorithm.matches(getInfo("white cow"), "cow"));
        assertTrue(mAlgorithm.matches(getInfo("whiteCow"), "cow"));
        assertTrue(mAlgorithm.matches(getInfo("whiteCOW"), "cow"));
        assertTrue(mAlgorithm.matches(getInfo("whitecowCOW"), "cow"));
        assertTrue(mAlgorithm.matches(getInfo("white2cow"), "cow"));

        assertFalse(mAlgorithm.matches(getInfo("whitecow"), "cow"));
        assertFalse(mAlgorithm.matches(getInfo("whitEcow"), "cow"));

        assertTrue(mAlgorithm.matches(getInfo("whitecowCow"), "cow"));
        assertTrue(mAlgorithm.matches(getInfo("whitecow cow"), "cow"));
        assertFalse(mAlgorithm.matches(getInfo("whitecowcow"), "cow"));
        assertFalse(mAlgorithm.matches(getInfo("whit ecowcow"), "cow"));

        assertTrue(mAlgorithm.matches(getInfo("cats&dogs"), "dog"));
        assertTrue(mAlgorithm.matches(getInfo("cats&Dogs"), "dog"));
        assertTrue(mAlgorithm.matches(getInfo("cats&Dogs"), "&"));

        assertTrue(mAlgorithm.matches(getInfo("2+43"), "43"));
        assertFalse(mAlgorithm.matches(getInfo("2+43"), "3"));

        assertTrue(mAlgorithm.matches(getInfo("Q"), "q"));
        assertTrue(mAlgorithm.matches(getInfo("  Q"), "q"));

        // match lower case words
        assertTrue(mAlgorithm.matches(getInfo("elephant"), "e"));

        assertTrue(mAlgorithm.matches(getInfo("电子邮件"), "电"));
        assertTrue(mAlgorithm.matches(getInfo("电子邮件"), "电子"));
        assertFalse(mAlgorithm.matches(getInfo("电子邮件"), "子"));
        assertFalse(mAlgorithm.matches(getInfo("电子邮件"), "邮件"));
<<<<<<< HEAD
=======

        assertFalse(mAlgorithm.matches(getInfo("Bot"), "ba"));
        assertFalse(mAlgorithm.matches(getInfo("bot"), "ba"));
    }

    public void testMatchesVN() {
        if (!Utilities.ATLEAST_NOUGAT) {
            return;
        }
        assertTrue(mAlgorithm.matches(getInfo("다운로드"), "다"));
        assertTrue(mAlgorithm.matches(getInfo("드라이브"), "드"));
        assertTrue(mAlgorithm.matches(getInfo("다운로드 드라이브"), "ㄷ"));
        assertTrue(mAlgorithm.matches(getInfo("운로 드라이브"), "ㄷ"));
        assertTrue(mAlgorithm.matches(getInfo("abc"), "åbç"));
        assertTrue(mAlgorithm.matches(getInfo("Alpha"), "ål"));

        assertFalse(mAlgorithm.matches(getInfo("다운로드 드라이브"), "ㄷㄷ"));
        assertFalse(mAlgorithm.matches(getInfo("로드라이브"), "ㄷ"));
        assertFalse(mAlgorithm.matches(getInfo("abc"), "åç"));
>>>>>>> ffea4cbf
    }

    private AppInfo getInfo(String title) {
        AppInfo info = new AppInfo();
        info.title = title;
        info.componentName = new ComponentName("Test", title);
        return info;
    }
}<|MERGE_RESOLUTION|>--- conflicted
+++ resolved
@@ -76,8 +76,6 @@
         assertTrue(mAlgorithm.matches(getInfo("电子邮件"), "电子"));
         assertFalse(mAlgorithm.matches(getInfo("电子邮件"), "子"));
         assertFalse(mAlgorithm.matches(getInfo("电子邮件"), "邮件"));
-<<<<<<< HEAD
-=======
 
         assertFalse(mAlgorithm.matches(getInfo("Bot"), "ba"));
         assertFalse(mAlgorithm.matches(getInfo("bot"), "ba"));
@@ -97,7 +95,6 @@
         assertFalse(mAlgorithm.matches(getInfo("다운로드 드라이브"), "ㄷㄷ"));
         assertFalse(mAlgorithm.matches(getInfo("로드라이브"), "ㄷ"));
         assertFalse(mAlgorithm.matches(getInfo("abc"), "åç"));
->>>>>>> ffea4cbf
     }
 
     private AppInfo getInfo(String title) {
