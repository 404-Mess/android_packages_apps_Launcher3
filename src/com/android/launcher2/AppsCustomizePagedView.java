/*
 * Copyright (C) 2011 The Android Open Source Project
 *
 * Licensed under the Apache License, Version 2.0 (the "License");
 * you may not use this file except in compliance with the License.
 * You may obtain a copy of the License at
 *
 *      http://www.apache.org/licenses/LICENSE-2.0
 *
 * Unless required by applicable law or agreed to in writing, software
 * distributed under the License is distributed on an "AS IS" BASIS,
 * WITHOUT WARRANTIES OR CONDITIONS OF ANY KIND, either express or implied.
 * See the License for the specific language governing permissions and
 * limitations under the License.
 */

package com.android.launcher2;

import android.animation.AnimatorSet;
import android.animation.ValueAnimator;
import android.appwidget.AppWidgetHostView;
import android.appwidget.AppWidgetManager;
import android.appwidget.AppWidgetProviderInfo;
import android.content.ComponentName;
import android.content.Context;
import android.content.Intent;
import android.content.pm.PackageManager;
import android.content.pm.ResolveInfo;
import android.content.res.Configuration;
import android.content.res.Resources;
import android.content.res.TypedArray;
import android.graphics.Bitmap;
import android.graphics.Bitmap.Config;
import android.graphics.Canvas;
import android.graphics.ColorMatrix;
import android.graphics.ColorMatrixColorFilter;
import android.graphics.Matrix;
import android.graphics.Paint;
import android.graphics.PorterDuff;
import android.graphics.Rect;
import android.graphics.RectF;
import android.graphics.Shader;
import android.graphics.drawable.BitmapDrawable;
import android.graphics.drawable.Drawable;
import android.os.AsyncTask;
import android.os.Process;
import android.util.AttributeSet;
import android.util.Log;
import android.view.Gravity;
import android.view.KeyEvent;
import android.view.LayoutInflater;
import android.view.MotionEvent;
import android.view.View;
import android.view.ViewGroup;
import android.view.animation.AccelerateInterpolator;
import android.view.animation.DecelerateInterpolator;
import android.widget.GridLayout;
import android.widget.ImageView;
import android.widget.Toast;

import com.android.launcher.R;
import com.android.launcher2.DropTarget.DragObject;

import java.lang.ref.WeakReference;
import java.util.ArrayList;
import java.util.Collections;
import java.util.Iterator;
import java.util.List;

/**
 * A simple callback interface which also provides the results of the task.
 */
interface AsyncTaskCallback {
    void run(AppsCustomizeAsyncTask task, AsyncTaskPageData data);
}

/**
 * The data needed to perform either of the custom AsyncTasks.
 */
class AsyncTaskPageData {
    enum Type {
        LoadWidgetPreviewData
    }

    AsyncTaskPageData(int p, ArrayList<Object> l, ArrayList<Bitmap> si, AsyncTaskCallback bgR,
            AsyncTaskCallback postR) {
        page = p;
        items = l;
        sourceImages = si;
        generatedImages = new ArrayList<Bitmap>();
        maxImageWidth = maxImageHeight = -1;
        doInBackgroundCallback = bgR;
        postExecuteCallback = postR;
    }
    AsyncTaskPageData(int p, ArrayList<Object> l, int cw, int ch, AsyncTaskCallback bgR,
            AsyncTaskCallback postR) {
        page = p;
        items = l;
        generatedImages = new ArrayList<Bitmap>();
        maxImageWidth = cw;
        maxImageHeight = ch;
        doInBackgroundCallback = bgR;
        postExecuteCallback = postR;
    }
    void cleanup(boolean cancelled) {
        // Clean up any references to source/generated bitmaps
        if (sourceImages != null) {
            if (cancelled) {
                for (Bitmap b : sourceImages) {
                    b.recycle();
                }
            }
            sourceImages.clear();
        }
        if (generatedImages != null) {
            if (cancelled) {
                for (Bitmap b : generatedImages) {
                    b.recycle();
                }
            }
            generatedImages.clear();
        }
    }
    int page;
    ArrayList<Object> items;
    ArrayList<Bitmap> sourceImages;
    ArrayList<Bitmap> generatedImages;
    int maxImageWidth;
    int maxImageHeight;
    AsyncTaskCallback doInBackgroundCallback;
    AsyncTaskCallback postExecuteCallback;
}

/**
 * A generic template for an async task used in AppsCustomize.
 */
class AppsCustomizeAsyncTask extends AsyncTask<AsyncTaskPageData, Void, AsyncTaskPageData> {
    AppsCustomizeAsyncTask(int p, AsyncTaskPageData.Type ty) {
        page = p;
        threadPriority = Process.THREAD_PRIORITY_DEFAULT;
        dataType = ty;
    }
    @Override
    protected AsyncTaskPageData doInBackground(AsyncTaskPageData... params) {
        if (params.length != 1) return null;
        // Load each of the widget previews in the background
        params[0].doInBackgroundCallback.run(this, params[0]);
        return params[0];
    }
    @Override
    protected void onPostExecute(AsyncTaskPageData result) {
        // All the widget previews are loaded, so we can just callback to inflate the page
        result.postExecuteCallback.run(this, result);
    }

    void setThreadPriority(int p) {
        threadPriority = p;
    }
    void syncThreadPriority() {
        Process.setThreadPriority(threadPriority);
    }

    // The page that this async task is associated with
    AsyncTaskPageData.Type dataType;
    int page;
    int threadPriority;
}

abstract class WeakReferenceThreadLocal<T> {
    private ThreadLocal<WeakReference<T>> mThreadLocal;
    public WeakReferenceThreadLocal() {
        mThreadLocal = new ThreadLocal<WeakReference<T>>();
    }

    abstract T initialValue();

    public void set(T t) {
        mThreadLocal.set(new WeakReference<T>(t));
    }

    public T get() {
        WeakReference<T> reference = mThreadLocal.get();
        T obj;
        if (reference == null) {
            obj = initialValue();
            mThreadLocal.set(new WeakReference<T>(obj));
            return obj;
        } else {
            obj = reference.get();
            if (obj == null) {
                obj = initialValue();
                mThreadLocal.set(new WeakReference<T>(obj));
            }
            return obj;
        }
    }
}

class CanvasCache extends WeakReferenceThreadLocal<Canvas> {
    @Override
    protected Canvas initialValue() {
        return new Canvas();
    }
}

class PaintCache extends WeakReferenceThreadLocal<Paint> {
    @Override
    protected Paint initialValue() {
        return null;
    }
}

class BitmapCache extends WeakReferenceThreadLocal<Bitmap> {
    @Override
    protected Bitmap initialValue() {
        return null;
    }
}

class RectCache extends WeakReferenceThreadLocal<Rect> {
    @Override
    protected Rect initialValue() {
        return new Rect();
    }
}

/**
 * The Apps/Customize page that displays all the applications, widgets, and shortcuts.
 */
public class AppsCustomizePagedView extends PagedViewWithDraggableItems implements
        View.OnClickListener, View.OnKeyListener, DragSource,
        PagedViewIcon.PressedCallback, PagedViewWidget.ShortPressListener,
        LauncherTransitionable {
    static final String TAG = "AppsCustomizePagedView";

    /**
     * The different content types that this paged view can show.
     */
    public enum ContentType {
        Applications,
        Widgets
    }

    // Refs
    private Launcher mLauncher;
    private DragController mDragController;
    private final LayoutInflater mLayoutInflater;
    private final PackageManager mPackageManager;

    // Save and Restore
    private int mSaveInstanceStateItemIndex = -1;
    private PagedViewIcon mPressedIcon;

    // Content
    private ArrayList<ApplicationInfo> mApps;
    private ArrayList<Object> mWidgets;

    // Cling
    private boolean mHasShownAllAppsCling;
    private int mClingFocusedX;
    private int mClingFocusedY;

    // Caching
    private Canvas mCanvas;
    private IconCache mIconCache;

    // Dimens
    private int mContentWidth;
    private int mAppIconSize;
    private int mMaxAppCellCountX, mMaxAppCellCountY;
    private int mWidgetCountX, mWidgetCountY;
    private int mWidgetWidthGap, mWidgetHeightGap;
    private final float sWidgetPreviewIconPaddingPercentage = 0.25f;
    private PagedViewCellLayout mWidgetSpacingLayout;
    private int mNumAppsPages;
    private int mNumWidgetPages;

    // Relating to the scroll and overscroll effects
    Workspace.ZInterpolator mZInterpolator = new Workspace.ZInterpolator(0.5f);
    private static float CAMERA_DISTANCE = 6500;
    private static float TRANSITION_SCALE_FACTOR = 0.74f;
    private static float TRANSITION_PIVOT = 0.65f;
    private static float TRANSITION_MAX_ROTATION = 22;
    private static final boolean PERFORM_OVERSCROLL_ROTATION = true;
    private AccelerateInterpolator mAlphaInterpolator = new AccelerateInterpolator(0.9f);
    private DecelerateInterpolator mLeftScreenAlphaInterpolator = new DecelerateInterpolator(4);

    // Previews & outlines
    ArrayList<AppsCustomizeAsyncTask> mRunningTasks;
    private static final int sPageSleepDelay = 200;

    private Runnable mInflateWidgetRunnable = null;
    private Runnable mBindWidgetRunnable = null;
    static final int WIDGET_NO_CLEANUP_REQUIRED = -1;
    static final int WIDGET_PRELOAD_PENDING = 0;
    static final int WIDGET_BOUND = 1;
    static final int WIDGET_INFLATED = 2;
    int mWidgetCleanupState = WIDGET_NO_CLEANUP_REQUIRED;
    int mWidgetLoadingId = -1;
    PendingAddWidgetInfo mCreateWidgetInfo = null;
    private boolean mDraggingWidget = false;

    private Toast mWidgetInstructionToast;

    // Deferral of loading widget previews during launcher transitions
    private boolean mInTransition;
    private ArrayList<AsyncTaskPageData> mDeferredSyncWidgetPageItems =
        new ArrayList<AsyncTaskPageData>();
    private ArrayList<Runnable> mDeferredPrepareLoadWidgetPreviewsTasks =
        new ArrayList<Runnable>();

    // Used for drawing shortcut previews
    BitmapCache mCachedShortcutPreviewBitmap = new BitmapCache();
    PaintCache mCachedShortcutPreviewPaint = new PaintCache();
    CanvasCache mCachedShortcutPreviewCanvas = new CanvasCache();

    // Used for drawing widget previews
    CanvasCache mCachedAppWidgetPreviewCanvas = new CanvasCache();
    RectCache mCachedAppWidgetPreviewSrcRect = new RectCache();
    RectCache mCachedAppWidgetPreviewDestRect = new RectCache();
    PaintCache mCachedAppWidgetPreviewPaint = new PaintCache();

    public AppsCustomizePagedView(Context context, AttributeSet attrs) {
        super(context, attrs);
        mLayoutInflater = LayoutInflater.from(context);
        mPackageManager = context.getPackageManager();
        mApps = new ArrayList<ApplicationInfo>();
        mWidgets = new ArrayList<Object>();
        mIconCache = ((LauncherApplication) context.getApplicationContext()).getIconCache();
        mCanvas = new Canvas();
        mRunningTasks = new ArrayList<AppsCustomizeAsyncTask>();

        // Save the default widget preview background
        Resources resources = context.getResources();
        mAppIconSize = resources.getDimensionPixelSize(R.dimen.app_icon_size);

        TypedArray a = context.obtainStyledAttributes(attrs, R.styleable.AppsCustomizePagedView, 0, 0);
        mMaxAppCellCountX = a.getInt(R.styleable.AppsCustomizePagedView_maxAppCellCountX, -1);
        mMaxAppCellCountY = a.getInt(R.styleable.AppsCustomizePagedView_maxAppCellCountY, -1);
        mWidgetWidthGap =
            a.getDimensionPixelSize(R.styleable.AppsCustomizePagedView_widgetCellWidthGap, 0);
        mWidgetHeightGap =
            a.getDimensionPixelSize(R.styleable.AppsCustomizePagedView_widgetCellHeightGap, 0);
        mWidgetCountX = a.getInt(R.styleable.AppsCustomizePagedView_widgetCountX, 2);
        mWidgetCountY = a.getInt(R.styleable.AppsCustomizePagedView_widgetCountY, 2);
        mClingFocusedX = a.getInt(R.styleable.AppsCustomizePagedView_clingFocusedX, 0);
        mClingFocusedY = a.getInt(R.styleable.AppsCustomizePagedView_clingFocusedY, 0);
        a.recycle();
        mWidgetSpacingLayout = new PagedViewCellLayout(getContext());

        // The padding on the non-matched dimension for the default widget preview icons
        // (top + bottom)
        mFadeInAdjacentScreens = false;

        // Unless otherwise specified this view is important for accessibility.
        if (getImportantForAccessibility() == View.IMPORTANT_FOR_ACCESSIBILITY_AUTO) {
            setImportantForAccessibility(View.IMPORTANT_FOR_ACCESSIBILITY_YES);
        }
    }

    @Override
    protected void init() {
        super.init();
        mCenterPagesVertically = false;

        Context context = getContext();
        Resources r = context.getResources();
        setDragSlopeThreshold(r.getInteger(R.integer.config_appsCustomizeDragSlopeThreshold)/100f);
    }

    @Override
    protected void onUnhandledTap(MotionEvent ev) {
        if (LauncherApplication.isScreenLarge()) {
            // Dismiss AppsCustomize if we tap
            mLauncher.showWorkspace(true);
        }
    }

    /** Returns the item index of the center item on this page so that we can restore to this
     *  item index when we rotate. */
    private int getMiddleComponentIndexOnCurrentPage() {
        int i = -1;
        if (getPageCount() > 0) {
            int currentPage = getCurrentPage();
            if (currentPage < mNumAppsPages) {
                PagedViewCellLayout layout = (PagedViewCellLayout) getPageAt(currentPage);
                PagedViewCellLayoutChildren childrenLayout = layout.getChildrenLayout();
                int numItemsPerPage = mCellCountX * mCellCountY;
                int childCount = childrenLayout.getChildCount();
                if (childCount > 0) {
                    i = (currentPage * numItemsPerPage) + (childCount / 2);
                }
            } else {
                int numApps = mApps.size();
                PagedViewGridLayout layout = (PagedViewGridLayout) getPageAt(currentPage);
                int numItemsPerPage = mWidgetCountX * mWidgetCountY;
                int childCount = layout.getChildCount();
                if (childCount > 0) {
                    i = numApps +
                        ((currentPage - mNumAppsPages) * numItemsPerPage) + (childCount / 2);
                }
            }
        }
        return i;
    }

    /** Get the index of the item to restore to if we need to restore the current page. */
    int getSaveInstanceStateIndex() {
        if (mSaveInstanceStateItemIndex == -1) {
            mSaveInstanceStateItemIndex = getMiddleComponentIndexOnCurrentPage();
        }
        return mSaveInstanceStateItemIndex;
    }

    /** Returns the page in the current orientation which is expected to contain the specified
     *  item index. */
    int getPageForComponent(int index) {
        if (index < 0) return 0;

        if (index < mApps.size()) {
            int numItemsPerPage = mCellCountX * mCellCountY;
            return (index / numItemsPerPage);
        } else {
            int numItemsPerPage = mWidgetCountX * mWidgetCountY;
            return mNumAppsPages + ((index - mApps.size()) / numItemsPerPage);
        }
    }

    /** Restores the page for an item at the specified index */
    void restorePageForIndex(int index) {
        if (index < 0) return;
        mSaveInstanceStateItemIndex = index;
    }

    private void updatePageCounts() {
        mNumWidgetPages = (int) Math.ceil(mWidgets.size() /
                (float) (mWidgetCountX * mWidgetCountY));
        mNumAppsPages = (int) Math.ceil((float) mApps.size() / (mCellCountX * mCellCountY));
    }

    protected void onDataReady(int width, int height) {
        // Note that we transpose the counts in portrait so that we get a similar layout
        boolean isLandscape = getResources().getConfiguration().orientation ==
            Configuration.ORIENTATION_LANDSCAPE;
        int maxCellCountX = Integer.MAX_VALUE;
        int maxCellCountY = Integer.MAX_VALUE;
        if (LauncherApplication.isScreenLarge()) {
            maxCellCountX = (isLandscape ? LauncherModel.getCellCountX() :
                LauncherModel.getCellCountY());
            maxCellCountY = (isLandscape ? LauncherModel.getCellCountY() :
                LauncherModel.getCellCountX());
        }
        if (mMaxAppCellCountX > -1) {
            maxCellCountX = Math.min(maxCellCountX, mMaxAppCellCountX);
        }
        if (mMaxAppCellCountY > -1) {
            maxCellCountY = Math.min(maxCellCountY, mMaxAppCellCountY);
        }

        // Now that the data is ready, we can calculate the content width, the number of cells to
        // use for each page
        mWidgetSpacingLayout.setGap(mPageLayoutWidthGap, mPageLayoutHeightGap);
        mWidgetSpacingLayout.setPadding(mPageLayoutPaddingLeft, mPageLayoutPaddingTop,
                mPageLayoutPaddingRight, mPageLayoutPaddingBottom);
        mWidgetSpacingLayout.calculateCellCount(width, height, maxCellCountX, maxCellCountY);
        mCellCountX = mWidgetSpacingLayout.getCellCountX();
        mCellCountY = mWidgetSpacingLayout.getCellCountY();
        updatePageCounts();

        // Force a measure to update recalculate the gaps
        int widthSpec = MeasureSpec.makeMeasureSpec(getMeasuredWidth(), MeasureSpec.AT_MOST);
        int heightSpec = MeasureSpec.makeMeasureSpec(getMeasuredHeight(), MeasureSpec.AT_MOST);
        mWidgetSpacingLayout.measure(widthSpec, heightSpec);
        mContentWidth = mWidgetSpacingLayout.getContentWidth();

        AppsCustomizeTabHost host = (AppsCustomizeTabHost) getTabHost();
        final boolean hostIsTransitioning = host.isTransitioning();

        // Restore the page
        int page = getPageForComponent(mSaveInstanceStateItemIndex);
        invalidatePageData(Math.max(0, page), hostIsTransitioning);

        // Show All Apps cling if we are finished transitioning, otherwise, we will try again when
        // the transition completes in AppsCustomizeTabHost (otherwise the wrong offsets will be
        // returned while animating)
        if (!hostIsTransitioning) {
            post(new Runnable() {
                @Override
                public void run() {
                    showAllAppsCling();
                }
            });
        }
    }

    void showAllAppsCling() {
        if (!mHasShownAllAppsCling && isDataReady()) {
            mHasShownAllAppsCling = true;
            // Calculate the position for the cling punch through
            int[] offset = new int[2];
            int[] pos = mWidgetSpacingLayout.estimateCellPosition(mClingFocusedX, mClingFocusedY);
            mLauncher.getDragLayer().getLocationInDragLayer(this, offset);
            // PagedViews are centered horizontally but top aligned
            pos[0] += (getMeasuredWidth() - mWidgetSpacingLayout.getMeasuredWidth()) / 2 +
                    offset[0];
            pos[1] += offset[1];
            mLauncher.showFirstRunAllAppsCling(pos);
        }
    }

    @Override
    protected void onMeasure(int widthMeasureSpec, int heightMeasureSpec) {
        int width = MeasureSpec.getSize(widthMeasureSpec);
        int height = MeasureSpec.getSize(heightMeasureSpec);
        if (!isDataReady()) {
            if (!mApps.isEmpty() && !mWidgets.isEmpty()) {
                setDataIsReady();
                setMeasuredDimension(width, height);
                onDataReady(width, height);
            }
        }

        super.onMeasure(widthMeasureSpec, heightMeasureSpec);
    }

<<<<<<< HEAD
    public void onPackagesUpdated() {
=======
    public void onPackagesUpdated(boolean immediate) {
        if (immediate) {
            updatePackages();
        } else {
            // TODO: this isn't ideal, but we actually need to delay here. This call is triggered
            // by a broadcast receiver, and in order for it to work correctly, we need to know that
            // the AppWidgetService has already received and processed the same broadcast. Since there
            // is no guarantee about ordering of broadcast receipt, we just delay here. This is a
            // workaround until we add a callback from AppWidgetService to AppWidgetHost when widget
            // packages are added, updated or removed.
            postDelayed(new Runnable() {
               public void run() {
                   updatePackages();
               }
            }, 1500);
        }
    }

    public void updatePackages() {
>>>>>>> 4f174f1d
        // Get the list of widgets and shortcuts
        mWidgets.clear();
        List<AppWidgetProviderInfo> widgets =
            AppWidgetManager.getInstance(mLauncher).getInstalledProviders();
        Intent shortcutsIntent = new Intent(Intent.ACTION_CREATE_SHORTCUT);
        List<ResolveInfo> shortcuts = mPackageManager.queryIntentActivities(shortcutsIntent, 0);
        for (AppWidgetProviderInfo widget : widgets) {
            if (widget.minWidth > 0 && widget.minHeight > 0) {
                // Ensure that all widgets we show can be added on a workspace of this size
                int[] spanXY = Launcher.getSpanForWidget(mLauncher, widget);
                int[] minSpanXY = Launcher.getMinSpanForWidget(mLauncher, widget);
                int minSpanX = Math.min(spanXY[0], minSpanXY[0]);
                int minSpanY = Math.min(spanXY[1], minSpanXY[1]);
                if (minSpanX <= LauncherModel.getCellCountX() &&
                        minSpanY <= LauncherModel.getCellCountY()) {
                    mWidgets.add(widget);
                } else {
                    Log.e(TAG, "Widget " + widget.provider + " can not fit on this device (" +
                            widget.minWidth + ", " + widget.minHeight + ")");
                }
            } else {
                Log.e(TAG, "Widget " + widget.provider + " has invalid dimensions (" +
                        widget.minWidth + ", " + widget.minHeight + ")");
            }
        }
        mWidgets.addAll(shortcuts);
        Collections.sort(mWidgets,
                new LauncherModel.WidgetAndShortcutNameComparator(mPackageManager));
        updatePageCounts();
        invalidateOnDataChange();
    }

    @Override
    public void onClick(View v) {
        // When we have exited all apps or are in transition, disregard clicks
        if (!mLauncher.isAllAppsVisible() ||
                mLauncher.getWorkspace().isSwitchingState()) return;

        if (v instanceof PagedViewIcon) {
            // Animate some feedback to the click
            final ApplicationInfo appInfo = (ApplicationInfo) v.getTag();

            // Lock the drawable state to pressed until we return to Launcher
            if (mPressedIcon != null) {
                mPressedIcon.lockDrawableState();
            }

            // NOTE: We want all transitions from launcher to act as if the wallpaper were enabled
            // to be consistent.  So re-enable the flag here, and we will re-disable it as necessary
            // when Launcher resumes and we are still in AllApps.
            mLauncher.updateWallpaperVisibility(true);
            mLauncher.startActivitySafely(v, appInfo.intent, appInfo);

        } else if (v instanceof PagedViewWidget) {
            // Let the user know that they have to long press to add a widget
            if (mWidgetInstructionToast != null) {
                mWidgetInstructionToast.cancel();
            }
            mWidgetInstructionToast = Toast.makeText(getContext(),R.string.long_press_widget_to_add,
                Toast.LENGTH_SHORT);
            mWidgetInstructionToast.show();

            // Create a little animation to show that the widget can move
            float offsetY = getResources().getDimensionPixelSize(R.dimen.dragViewOffsetY);
            final ImageView p = (ImageView) v.findViewById(R.id.widget_preview);
            AnimatorSet bounce = LauncherAnimUtils.createAnimatorSet();
            ValueAnimator tyuAnim = LauncherAnimUtils.ofFloat(p, "translationY", offsetY);
            tyuAnim.setDuration(125);
            ValueAnimator tydAnim = LauncherAnimUtils.ofFloat(p, "translationY", 0f);
            tydAnim.setDuration(100);
            bounce.play(tyuAnim).before(tydAnim);
            bounce.setInterpolator(new AccelerateInterpolator());
            bounce.start();
        }
    }

    public boolean onKey(View v, int keyCode, KeyEvent event) {
        return FocusHelper.handleAppsCustomizeKeyEvent(v,  keyCode, event);
    }

    /*
     * PagedViewWithDraggableItems implementation
     */
    @Override
    protected void determineDraggingStart(android.view.MotionEvent ev) {
        // Disable dragging by pulling an app down for now.
    }

    private void beginDraggingApplication(View v) {
        mLauncher.getWorkspace().onDragStartedWithItem(v);
        mLauncher.getWorkspace().beginDragShared(v, this);
    }

    private void preloadWidget(final PendingAddWidgetInfo info) {
        final AppWidgetProviderInfo pInfo = info.info;
        if (pInfo.configure != null) {
            return;
        }

        mWidgetCleanupState = WIDGET_PRELOAD_PENDING;
        mBindWidgetRunnable = new Runnable() {
            @Override
            public void run() {
                mWidgetLoadingId = mLauncher.getAppWidgetHost().allocateAppWidgetId();
                if (AppWidgetManager.getInstance(mLauncher)
                            .bindAppWidgetIdIfAllowed(mWidgetLoadingId, info.componentName)) {
                    mWidgetCleanupState = WIDGET_BOUND;
                }
            }
        };
        post(mBindWidgetRunnable);

        mInflateWidgetRunnable = new Runnable() {
            @Override
            public void run() {
                AppWidgetHostView hostView = mLauncher.
                        getAppWidgetHost().createView(getContext(), mWidgetLoadingId, pInfo);
                info.boundWidget = hostView;
                mWidgetCleanupState = WIDGET_INFLATED;
                hostView.setVisibility(INVISIBLE);
                int[] unScaledSize = mLauncher.getWorkspace().estimateItemSize(info.spanX,
                        info.spanY, info, false);

                // We want the first widget layout to be the correct size. This will be important
                // for width size reporting to the AppWidgetManager.
                DragLayer.LayoutParams lp = new DragLayer.LayoutParams(unScaledSize[0],
                        unScaledSize[1]);
                lp.x = lp.y = 0;
                lp.customPosition = true;
                hostView.setLayoutParams(lp);
                mLauncher.getDragLayer().addView(hostView);
            }
        };
        post(mInflateWidgetRunnable);
    }

    @Override
    public void onShortPress(View v) {
        // We are anticipating a long press, and we use this time to load bind and instantiate
        // the widget. This will need to be cleaned up if it turns out no long press occurs.
        if (mCreateWidgetInfo != null) {
            // Just in case the cleanup process wasn't properly executed. This shouldn't happen.
            cleanupWidgetPreloading(false);
        }
        mCreateWidgetInfo = new PendingAddWidgetInfo((PendingAddWidgetInfo) v.getTag());
        preloadWidget(mCreateWidgetInfo);
    }

    private void cleanupWidgetPreloading(boolean widgetWasAdded) {
        if (!widgetWasAdded) {
            // If the widget was not added, we may need to do further cleanup.
            PendingAddWidgetInfo info = mCreateWidgetInfo;
            mCreateWidgetInfo = null;

            if (mWidgetCleanupState == WIDGET_PRELOAD_PENDING) {
                // We never did any preloading, so just remove pending callbacks to do so
                removeCallbacks(mBindWidgetRunnable);
                removeCallbacks(mInflateWidgetRunnable);
            } else if (mWidgetCleanupState == WIDGET_BOUND) {
                 // Delete the widget id which was allocated
                if (mWidgetLoadingId != -1) {
                    mLauncher.getAppWidgetHost().deleteAppWidgetId(mWidgetLoadingId);
                }

                // We never got around to inflating the widget, so remove the callback to do so.
                removeCallbacks(mInflateWidgetRunnable);
            } else if (mWidgetCleanupState == WIDGET_INFLATED) {
                // Delete the widget id which was allocated
                if (mWidgetLoadingId != -1) {
                    mLauncher.getAppWidgetHost().deleteAppWidgetId(mWidgetLoadingId);
                }

                // The widget was inflated and added to the DragLayer -- remove it.
                AppWidgetHostView widget = info.boundWidget;
                mLauncher.getDragLayer().removeView(widget);
            }
        }
        mWidgetCleanupState = WIDGET_NO_CLEANUP_REQUIRED;
        mWidgetLoadingId = -1;
        mCreateWidgetInfo = null;
        PagedViewWidget.resetShortPressTarget();
    }

    @Override
    public void cleanUpShortPress(View v) {
        if (!mDraggingWidget) {
            cleanupWidgetPreloading(false);
        }
    }

    private boolean beginDraggingWidget(View v) {
        mDraggingWidget = true;
        // Get the widget preview as the drag representation
        ImageView image = (ImageView) v.findViewById(R.id.widget_preview);
        PendingAddItemInfo createItemInfo = (PendingAddItemInfo) v.getTag();

        // If the ImageView doesn't have a drawable yet, the widget preview hasn't been loaded and
        // we abort the drag.
        if (image.getDrawable() == null) {
            mDraggingWidget = false;
            return false;
        }

        // Compose the drag image
        Bitmap preview;
        Bitmap outline;
        float scale = 1f;
        if (createItemInfo instanceof PendingAddWidgetInfo) {
            // This can happen in some weird cases involving multi-touch. We can't start dragging
            // the widget if this is null, so we break out.
            if (mCreateWidgetInfo == null) {
                return false;
            }

            PendingAddWidgetInfo createWidgetInfo = mCreateWidgetInfo;
            createItemInfo = createWidgetInfo;
            int spanX = createItemInfo.spanX;
            int spanY = createItemInfo.spanY;
            int[] size = mLauncher.getWorkspace().estimateItemSize(spanX, spanY,
                    createWidgetInfo, true);

            FastBitmapDrawable previewDrawable = (FastBitmapDrawable) image.getDrawable();
            float minScale = 1.25f;
            int maxWidth, maxHeight;
            maxWidth = Math.min((int) (previewDrawable.getIntrinsicWidth() * minScale), size[0]);
            maxHeight = Math.min((int) (previewDrawable.getIntrinsicHeight() * minScale), size[1]);
            preview = getWidgetPreview(createWidgetInfo.componentName, createWidgetInfo.previewImage,
                    createWidgetInfo.icon, spanX, spanY, maxWidth, maxHeight);

            // Determine the image view drawable scale relative to the preview
            float[] mv = new float[9];
            Matrix m = new Matrix();
            m.setRectToRect(
                    new RectF(0f, 0f, (float) preview.getWidth(), (float) preview.getHeight()),
                    new RectF(0f, 0f, (float) previewDrawable.getIntrinsicWidth(),
                            (float) previewDrawable.getIntrinsicHeight()),
                    Matrix.ScaleToFit.START);
            m.getValues(mv);
            scale = (float) mv[0];
        } else {
            PendingAddShortcutInfo createShortcutInfo = (PendingAddShortcutInfo) v.getTag();
            Drawable icon = mIconCache.getFullResIcon(createShortcutInfo.shortcutActivityInfo);
            preview = Bitmap.createBitmap(icon.getIntrinsicWidth(),
                    icon.getIntrinsicHeight(), Bitmap.Config.ARGB_8888);

            mCanvas.setBitmap(preview);
            mCanvas.save();
            renderDrawableToBitmap(icon, preview, 0, 0,
                    icon.getIntrinsicWidth(), icon.getIntrinsicHeight());
            mCanvas.restore();
            mCanvas.setBitmap(null);
            createItemInfo.spanX = createItemInfo.spanY = 1;
        }

        // Don't clip alpha values for the drag outline if we're using the default widget preview
        boolean clipAlpha = !(createItemInfo instanceof PendingAddWidgetInfo &&
                (((PendingAddWidgetInfo) createItemInfo).previewImage == 0));

        // Save the preview for the outline generation, then dim the preview
        outline = Bitmap.createScaledBitmap(preview, preview.getWidth(), preview.getHeight(),
                false);

        // Start the drag
        mLauncher.lockScreenOrientation();
        mLauncher.getWorkspace().onDragStartedWithItem(createItemInfo, outline, clipAlpha);
        mDragController.startDrag(image, preview, this, createItemInfo,
                DragController.DRAG_ACTION_COPY, null, scale);
        outline.recycle();
        preview.recycle();
        return true;
    }

    @Override
    protected boolean beginDragging(final View v) {
        if (!super.beginDragging(v)) return false;

        if (v instanceof PagedViewIcon) {
            beginDraggingApplication(v);
        } else if (v instanceof PagedViewWidget) {
            if (!beginDraggingWidget(v)) {
                return false;
            }
        }

        // We delay entering spring-loaded mode slightly to make sure the UI
        // thready is free of any work.
        postDelayed(new Runnable() {
            @Override
            public void run() {
                // We don't enter spring-loaded mode if the drag has been cancelled
                if (mLauncher.getDragController().isDragging()) {
                    // Dismiss the cling
                    mLauncher.dismissAllAppsCling(null);

                    // Reset the alpha on the dragged icon before we drag
                    resetDrawableState();

                    // Go into spring loaded mode (must happen before we startDrag())
                    mLauncher.enterSpringLoadedDragMode();
                }
            }
        }, 150);

        return true;
    }

    /**
     * Clean up after dragging.
     *
     * @param target where the item was dragged to (can be null if the item was flung)
     */
    private void endDragging(View target, boolean isFlingToDelete, boolean success) {
        if (isFlingToDelete || !success || (target != mLauncher.getWorkspace() &&
                !(target instanceof DeleteDropTarget))) {
            // Exit spring loaded mode if we have not successfully dropped or have not handled the
            // drop in Workspace
            mLauncher.exitSpringLoadedDragMode();
        }
        mLauncher.unlockScreenOrientation(false);
    }

    @Override
    public View getContent() {
        return null;
    }

    @Override
    public void onLauncherTransitionPrepare(Launcher l, boolean animated, boolean toWorkspace) {
        mInTransition = true;
        if (toWorkspace) {
            cancelAllTasks();
        }
    }

    @Override
    public void onLauncherTransitionStart(Launcher l, boolean animated, boolean toWorkspace) {
    }

    @Override
    public void onLauncherTransitionStep(Launcher l, float t) {
    }

    @Override
    public void onLauncherTransitionEnd(Launcher l, boolean animated, boolean toWorkspace) {
        mInTransition = false;
        for (AsyncTaskPageData d : mDeferredSyncWidgetPageItems) {
            onSyncWidgetPageItems(d);
        }
        mDeferredSyncWidgetPageItems.clear();
        for (Runnable r : mDeferredPrepareLoadWidgetPreviewsTasks) {
            r.run();
        }
        mDeferredPrepareLoadWidgetPreviewsTasks.clear();
        mForceDrawAllChildrenNextFrame = !toWorkspace;
    }

    @Override
    public void onDropCompleted(View target, DragObject d, boolean isFlingToDelete,
            boolean success) {
        // Return early and wait for onFlingToDeleteCompleted if this was the result of a fling
        if (isFlingToDelete) return;

        endDragging(target, false, success);

        // Display an error message if the drag failed due to there not being enough space on the
        // target layout we were dropping on.
        if (!success) {
            boolean showOutOfSpaceMessage = false;
            if (target instanceof Workspace) {
                int currentScreen = mLauncher.getCurrentWorkspaceScreen();
                Workspace workspace = (Workspace) target;
                CellLayout layout = (CellLayout) workspace.getChildAt(currentScreen);
                ItemInfo itemInfo = (ItemInfo) d.dragInfo;
                if (layout != null) {
                    layout.calculateSpans(itemInfo);
                    showOutOfSpaceMessage =
                            !layout.findCellForSpan(null, itemInfo.spanX, itemInfo.spanY);
                }
            }
            if (showOutOfSpaceMessage) {
                mLauncher.showOutOfSpaceMessage(false);
            }

            d.deferDragViewCleanupPostAnimation = false;
        }
        cleanupWidgetPreloading(success);
        mDraggingWidget = false;
    }

    @Override
    public void onFlingToDeleteCompleted() {
        // We just dismiss the drag when we fling, so cleanup here
        endDragging(null, true, true);
        cleanupWidgetPreloading(false);
        mDraggingWidget = false;
    }

    @Override
    public boolean supportsFlingToDelete() {
        return true;
    }

    @Override
    protected void onDetachedFromWindow() {
        super.onDetachedFromWindow();
        cancelAllTasks();
    }

    public void clearAllWidgetPages() {
        cancelAllTasks();
        int count = getChildCount();
        for (int i = 0; i < count; i++) {
            View v = getPageAt(i);
            if (v instanceof PagedViewGridLayout) {
                ((PagedViewGridLayout) v).removeAllViewsOnPage();
                mDirtyPageContent.set(i, true);
            }
        }
    }

    private void cancelAllTasks() {
        // Clean up all the async tasks
        Iterator<AppsCustomizeAsyncTask> iter = mRunningTasks.iterator();
        while (iter.hasNext()) {
            AppsCustomizeAsyncTask task = (AppsCustomizeAsyncTask) iter.next();
            task.cancel(false);
            iter.remove();
            mDirtyPageContent.set(task.page, true);

            // We've already preallocated the views for the data to load into, so clear them as well
            View v = getPageAt(task.page);
            if (v instanceof PagedViewGridLayout) {
                ((PagedViewGridLayout) v).removeAllViewsOnPage();
            }
        }
        mDeferredSyncWidgetPageItems.clear();
        mDeferredPrepareLoadWidgetPreviewsTasks.clear();
    }

    public void setContentType(ContentType type) {
        if (type == ContentType.Widgets) {
            invalidatePageData(mNumAppsPages, true);
        } else if (type == ContentType.Applications) {
            invalidatePageData(0, true);
        }
    }

    protected void snapToPage(int whichPage, int delta, int duration) {
        super.snapToPage(whichPage, delta, duration);
        updateCurrentTab(whichPage);

        // Update the thread priorities given the direction lookahead
        Iterator<AppsCustomizeAsyncTask> iter = mRunningTasks.iterator();
        while (iter.hasNext()) {
            AppsCustomizeAsyncTask task = (AppsCustomizeAsyncTask) iter.next();
            int pageIndex = task.page;
            if ((mNextPage > mCurrentPage && pageIndex >= mCurrentPage) ||
                (mNextPage < mCurrentPage && pageIndex <= mCurrentPage)) {
                task.setThreadPriority(getThreadPriorityForPage(pageIndex));
            } else {
                task.setThreadPriority(Process.THREAD_PRIORITY_LOWEST);
            }
        }
    }

    private void updateCurrentTab(int currentPage) {
        AppsCustomizeTabHost tabHost = getTabHost();
        if (tabHost != null) {
            String tag = tabHost.getCurrentTabTag();
            if (tag != null) {
                if (currentPage >= mNumAppsPages &&
                        !tag.equals(tabHost.getTabTagForContentType(ContentType.Widgets))) {
                    tabHost.setCurrentTabFromContent(ContentType.Widgets);
                } else if (currentPage < mNumAppsPages &&
                        !tag.equals(tabHost.getTabTagForContentType(ContentType.Applications))) {
                    tabHost.setCurrentTabFromContent(ContentType.Applications);
                }
            }
        }
    }

    /*
     * Apps PagedView implementation
     */
    private void setVisibilityOnChildren(ViewGroup layout, int visibility) {
        int childCount = layout.getChildCount();
        for (int i = 0; i < childCount; ++i) {
            layout.getChildAt(i).setVisibility(visibility);
        }
    }
    private void setupPage(PagedViewCellLayout layout) {
        layout.setCellCount(mCellCountX, mCellCountY);
        layout.setGap(mPageLayoutWidthGap, mPageLayoutHeightGap);
        layout.setPadding(mPageLayoutPaddingLeft, mPageLayoutPaddingTop,
                mPageLayoutPaddingRight, mPageLayoutPaddingBottom);

        // Note: We force a measure here to get around the fact that when we do layout calculations
        // immediately after syncing, we don't have a proper width.  That said, we already know the
        // expected page width, so we can actually optimize by hiding all the TextView-based
        // children that are expensive to measure, and let that happen naturally later.
        setVisibilityOnChildren(layout, View.GONE);
        int widthSpec = MeasureSpec.makeMeasureSpec(getMeasuredWidth(), MeasureSpec.AT_MOST);
        int heightSpec = MeasureSpec.makeMeasureSpec(getMeasuredHeight(), MeasureSpec.AT_MOST);
        layout.setMinimumWidth(getPageContentWidth());
        layout.measure(widthSpec, heightSpec);
        setVisibilityOnChildren(layout, View.VISIBLE);
    }

    public void syncAppsPageItems(int page, boolean immediate) {
        // ensure that we have the right number of items on the pages
        int numCells = mCellCountX * mCellCountY;
        int startIndex = page * numCells;
        int endIndex = Math.min(startIndex + numCells, mApps.size());
        PagedViewCellLayout layout = (PagedViewCellLayout) getPageAt(page);

        layout.removeAllViewsOnPage();
        ArrayList<Object> items = new ArrayList<Object>();
        ArrayList<Bitmap> images = new ArrayList<Bitmap>();
        for (int i = startIndex; i < endIndex; ++i) {
            ApplicationInfo info = mApps.get(i);
            PagedViewIcon icon = (PagedViewIcon) mLayoutInflater.inflate(
                    R.layout.apps_customize_application, layout, false);
            icon.applyFromApplicationInfo(info, true, this);
            icon.setOnClickListener(this);
            icon.setOnLongClickListener(this);
            icon.setOnTouchListener(this);
            icon.setOnKeyListener(this);

            int index = i - startIndex;
            int x = index % mCellCountX;
            int y = index / mCellCountX;
            layout.addViewToCellLayout(icon, -1, i, new PagedViewCellLayout.LayoutParams(x,y, 1,1));

            items.add(info);
            images.add(info.iconBitmap);
        }

        layout.createHardwareLayers();
    }

    /**
     * A helper to return the priority for loading of the specified widget page.
     */
    private int getWidgetPageLoadPriority(int page) {
        // If we are snapping to another page, use that index as the target page index
        int toPage = mCurrentPage;
        if (mNextPage > -1) {
            toPage = mNextPage;
        }

        // We use the distance from the target page as an initial guess of priority, but if there
        // are no pages of higher priority than the page specified, then bump up the priority of
        // the specified page.
        Iterator<AppsCustomizeAsyncTask> iter = mRunningTasks.iterator();
        int minPageDiff = Integer.MAX_VALUE;
        while (iter.hasNext()) {
            AppsCustomizeAsyncTask task = (AppsCustomizeAsyncTask) iter.next();
            minPageDiff = Math.abs(task.page - toPage);
        }

        int rawPageDiff = Math.abs(page - toPage);
        return rawPageDiff - Math.min(rawPageDiff, minPageDiff);
    }
    /**
     * Return the appropriate thread priority for loading for a given page (we give the current
     * page much higher priority)
     */
    private int getThreadPriorityForPage(int page) {
        // TODO-APPS_CUSTOMIZE: detect number of cores and set thread priorities accordingly below
        int pageDiff = getWidgetPageLoadPriority(page);
        if (pageDiff <= 0) {
            return Process.THREAD_PRIORITY_LESS_FAVORABLE;
        } else if (pageDiff <= 1) {
            return Process.THREAD_PRIORITY_LOWEST;
        } else {
            return Process.THREAD_PRIORITY_LOWEST;
        }
    }
    private int getSleepForPage(int page) {
        int pageDiff = getWidgetPageLoadPriority(page);
        return Math.max(0, pageDiff * sPageSleepDelay);
    }
    /**
     * Creates and executes a new AsyncTask to load a page of widget previews.
     */
    private void prepareLoadWidgetPreviewsTask(int page, ArrayList<Object> widgets,
            int cellWidth, int cellHeight, int cellCountX) {

        // Prune all tasks that are no longer needed
        Iterator<AppsCustomizeAsyncTask> iter = mRunningTasks.iterator();
        while (iter.hasNext()) {
            AppsCustomizeAsyncTask task = (AppsCustomizeAsyncTask) iter.next();
            int taskPage = task.page;
            if (taskPage < getAssociatedLowerPageBound(mCurrentPage) ||
                    taskPage > getAssociatedUpperPageBound(mCurrentPage)) {
                task.cancel(false);
                iter.remove();
            } else {
                task.setThreadPriority(getThreadPriorityForPage(taskPage));
            }
        }

        // We introduce a slight delay to order the loading of side pages so that we don't thrash
        final int sleepMs = getSleepForPage(page);
        AsyncTaskPageData pageData = new AsyncTaskPageData(page, widgets, cellWidth, cellHeight,
            new AsyncTaskCallback() {
                @Override
                public void run(AppsCustomizeAsyncTask task, AsyncTaskPageData data) {
                    try {
                        try {
                            Thread.sleep(sleepMs);
                        } catch (Exception e) {}
                        loadWidgetPreviewsInBackground(task, data);
                    } finally {
                        if (task.isCancelled()) {
                            data.cleanup(true);
                        }
                    }
                }
            },
            new AsyncTaskCallback() {
                @Override
                public void run(AppsCustomizeAsyncTask task, AsyncTaskPageData data) {
                    mRunningTasks.remove(task);
                    if (task.isCancelled()) return;
                    // do cleanup inside onSyncWidgetPageItems
                    onSyncWidgetPageItems(data);
                }
            });

        // Ensure that the task is appropriately prioritized and runs in parallel
        AppsCustomizeAsyncTask t = new AppsCustomizeAsyncTask(page,
                AsyncTaskPageData.Type.LoadWidgetPreviewData);
        t.setThreadPriority(getThreadPriorityForPage(page));
        t.executeOnExecutor(AsyncTask.THREAD_POOL_EXECUTOR, pageData);
        mRunningTasks.add(t);
    }

    /*
     * Widgets PagedView implementation
     */
    private void setupPage(PagedViewGridLayout layout) {
        layout.setPadding(mPageLayoutPaddingLeft, mPageLayoutPaddingTop,
                mPageLayoutPaddingRight, mPageLayoutPaddingBottom);

        // Note: We force a measure here to get around the fact that when we do layout calculations
        // immediately after syncing, we don't have a proper width.
        int widthSpec = MeasureSpec.makeMeasureSpec(getMeasuredWidth(), MeasureSpec.AT_MOST);
        int heightSpec = MeasureSpec.makeMeasureSpec(getMeasuredHeight(), MeasureSpec.AT_MOST);
        layout.setMinimumWidth(getPageContentWidth());
        layout.measure(widthSpec, heightSpec);
    }

    private void renderDrawableToBitmap(Drawable d, Bitmap bitmap, int x, int y, int w, int h) {
        renderDrawableToBitmap(d, bitmap, x, y, w, h, 1f);
    }

    private void renderDrawableToBitmap(Drawable d, Bitmap bitmap, int x, int y, int w, int h,
            float scale) {
        if (bitmap != null) {
            Canvas c = new Canvas(bitmap);
            c.scale(scale, scale);
            Rect oldBounds = d.copyBounds();
            d.setBounds(x, y, x + w, y + h);
            d.draw(c);
            d.setBounds(oldBounds); // Restore the bounds
            c.setBitmap(null);
        }
    }

    private Bitmap getShortcutPreview(ResolveInfo info, int maxWidth, int maxHeight) {
        Bitmap tempBitmap = mCachedShortcutPreviewBitmap.get();
        final Canvas c = mCachedShortcutPreviewCanvas.get();
        if (tempBitmap == null ||
                tempBitmap.getWidth() != maxWidth ||
                tempBitmap.getHeight() != maxHeight) {
            tempBitmap = Bitmap.createBitmap(maxWidth, maxHeight, Config.ARGB_8888);
            mCachedShortcutPreviewBitmap.set(tempBitmap);
        } else {
            c.setBitmap(tempBitmap);
            c.drawColor(0, PorterDuff.Mode.CLEAR);
            c.setBitmap(null);
        }
        // Render the icon
        Drawable icon = mIconCache.getFullResIcon(info);

        int paddingTop =
                getResources().getDimensionPixelOffset(R.dimen.shortcut_preview_padding_top);
        int paddingLeft =
                getResources().getDimensionPixelOffset(R.dimen.shortcut_preview_padding_left);
        int paddingRight =
                getResources().getDimensionPixelOffset(R.dimen.shortcut_preview_padding_right);

        int scaledIconWidth = (maxWidth - paddingLeft - paddingRight);

        renderDrawableToBitmap(
                icon, tempBitmap, paddingLeft, paddingTop, scaledIconWidth, scaledIconWidth);

        Bitmap preview = Bitmap.createBitmap(maxWidth, maxHeight, Config.ARGB_8888);
        c.setBitmap(preview);
        Paint p = mCachedShortcutPreviewPaint.get();
        if (p == null) {
            p = new Paint();
            ColorMatrix colorMatrix = new ColorMatrix();
            colorMatrix.setSaturation(0);
            p.setColorFilter(new ColorMatrixColorFilter(colorMatrix));
            p.setAlpha((int) (255 * 0.06f));
            //float density = 1f;
            //p.setMaskFilter(new BlurMaskFilter(15*density, BlurMaskFilter.Blur.NORMAL));
            mCachedShortcutPreviewPaint.set(p);
        }
        c.drawBitmap(tempBitmap, 0, 0, p);
        c.setBitmap(null);

        renderDrawableToBitmap(icon, preview, 0, 0, mAppIconSize, mAppIconSize);

        return preview;
    }

    private Bitmap getWidgetPreview(ComponentName provider, int previewImage,
            int iconId, int cellHSpan, int cellVSpan, int maxWidth,
            int maxHeight) {
        // Load the preview image if possible
        String packageName = provider.getPackageName();
        if (maxWidth < 0) maxWidth = Integer.MAX_VALUE;
        if (maxHeight < 0) maxHeight = Integer.MAX_VALUE;

        Drawable drawable = null;
        if (previewImage != 0) {
            drawable = mPackageManager.getDrawable(packageName, previewImage, null);
            if (drawable == null) {
                Log.w(TAG, "Can't load widget preview drawable 0x" +
                        Integer.toHexString(previewImage) + " for provider: " + provider);
            }
        }

        int bitmapWidth;
        int bitmapHeight;
        Bitmap defaultPreview = null;
        boolean widgetPreviewExists = (drawable != null);
        if (widgetPreviewExists) {
            bitmapWidth = drawable.getIntrinsicWidth();
            bitmapHeight = drawable.getIntrinsicHeight();
        } else {
            // Generate a preview image if we couldn't load one
            if (cellHSpan < 1) cellHSpan = 1;
            if (cellVSpan < 1) cellVSpan = 1;

            BitmapDrawable previewDrawable = (BitmapDrawable) getResources()
                    .getDrawable(R.drawable.widget_preview_tile);
            final int previewDrawableWidth = previewDrawable
                    .getIntrinsicWidth();
            final int previewDrawableHeight = previewDrawable
                    .getIntrinsicHeight();
            bitmapWidth = previewDrawableWidth * cellHSpan; // subtract 2 dips
            bitmapHeight = previewDrawableHeight * cellVSpan;

            defaultPreview = Bitmap.createBitmap(bitmapWidth, bitmapHeight,
                    Config.ARGB_8888);
            final Canvas c = mCachedAppWidgetPreviewCanvas.get();
            c.setBitmap(defaultPreview);
            previewDrawable.setBounds(0, 0, bitmapWidth, bitmapHeight);
            previewDrawable.setTileModeXY(Shader.TileMode.REPEAT,
                    Shader.TileMode.REPEAT);
            previewDrawable.draw(c);
            c.setBitmap(null);

            // Draw the icon in the top left corner
            int minOffset = (int) (mAppIconSize * sWidgetPreviewIconPaddingPercentage);
            int smallestSide = Math.min(bitmapWidth, bitmapHeight);
            float iconScale = Math.min((float) smallestSide
                    / (mAppIconSize + 2 * minOffset), 1f);

            try {
                Drawable icon = null;
                int hoffset =
                        (int) ((previewDrawableWidth - mAppIconSize * iconScale) / 2);
                int yoffset =
                        (int) ((previewDrawableHeight - mAppIconSize * iconScale) / 2);
                if (iconId > 0)
                    icon = mIconCache.getFullResIcon(packageName, iconId);
                if (icon != null) {
                    renderDrawableToBitmap(icon, defaultPreview, hoffset,
                            yoffset, (int) (mAppIconSize * iconScale),
                            (int) (mAppIconSize * iconScale));
                }
            } catch (Resources.NotFoundException e) {
            }
        }

        // Scale to fit width only - let the widget preview be clipped in the
        // vertical dimension
        float scale = 1f;
        if (bitmapWidth > maxWidth) {
            scale = maxWidth / (float) bitmapWidth;
        }
        if (scale != 1f) {
            bitmapWidth = (int) (scale * bitmapWidth);
            bitmapHeight = (int) (scale * bitmapHeight);
        }

        Bitmap preview = Bitmap.createBitmap(bitmapWidth, bitmapHeight,
                Config.ARGB_8888);

        // Draw the scaled preview into the final bitmap
        if (widgetPreviewExists) {
            renderDrawableToBitmap(drawable, preview, 0, 0, bitmapWidth,
                    bitmapHeight);
        } else {
            final Canvas c = mCachedAppWidgetPreviewCanvas.get();
            final Rect src = mCachedAppWidgetPreviewSrcRect.get();
            final Rect dest = mCachedAppWidgetPreviewDestRect.get();
            c.setBitmap(preview);
            src.set(0, 0, defaultPreview.getWidth(), defaultPreview.getHeight());
            dest.set(0, 0, preview.getWidth(), preview.getHeight());

            Paint p = mCachedAppWidgetPreviewPaint.get();
            if (p == null) {
                p = new Paint();
                p.setFilterBitmap(true);
                mCachedAppWidgetPreviewPaint.set(p);
            }
            c.drawBitmap(defaultPreview, src, dest, p);
            c.setBitmap(null);
        }
        return preview;
    }

    public void syncWidgetPageItems(final int page, final boolean immediate) {
        int numItemsPerPage = mWidgetCountX * mWidgetCountY;

        // Calculate the dimensions of each cell we are giving to each widget
        final ArrayList<Object> items = new ArrayList<Object>();
        int contentWidth = mWidgetSpacingLayout.getContentWidth();
        final int cellWidth = ((contentWidth - mPageLayoutPaddingLeft - mPageLayoutPaddingRight
                - ((mWidgetCountX - 1) * mWidgetWidthGap)) / mWidgetCountX);
        int contentHeight = mWidgetSpacingLayout.getContentHeight();
        final int cellHeight = ((contentHeight - mPageLayoutPaddingTop - mPageLayoutPaddingBottom
                - ((mWidgetCountY - 1) * mWidgetHeightGap)) / mWidgetCountY);

        // Prepare the set of widgets to load previews for in the background
        int offset = (page - mNumAppsPages) * numItemsPerPage;
        for (int i = offset; i < Math.min(offset + numItemsPerPage, mWidgets.size()); ++i) {
            items.add(mWidgets.get(i));
        }

        // Prepopulate the pages with the other widget info, and fill in the previews later
        final PagedViewGridLayout layout = (PagedViewGridLayout) getPageAt(page);
        layout.setColumnCount(layout.getCellCountX());
        for (int i = 0; i < items.size(); ++i) {
            Object rawInfo = items.get(i);
            PendingAddItemInfo createItemInfo = null;
            PagedViewWidget widget = (PagedViewWidget) mLayoutInflater.inflate(
                    R.layout.apps_customize_widget, layout, false);
            if (rawInfo instanceof AppWidgetProviderInfo) {
                // Fill in the widget information
                AppWidgetProviderInfo info = (AppWidgetProviderInfo) rawInfo;
                createItemInfo = new PendingAddWidgetInfo(info, null, null);

                // Determine the widget spans and min resize spans.
                int[] spanXY = Launcher.getSpanForWidget(mLauncher, info);
                createItemInfo.spanX = spanXY[0];
                createItemInfo.spanY = spanXY[1];
                int[] minSpanXY = Launcher.getMinSpanForWidget(mLauncher, info);
                createItemInfo.minSpanX = minSpanXY[0];
                createItemInfo.minSpanY = minSpanXY[1];

                widget.applyFromAppWidgetProviderInfo(info, -1, spanXY);
                widget.setTag(createItemInfo);
                widget.setShortPressListener(this);
            } else if (rawInfo instanceof ResolveInfo) {
                // Fill in the shortcuts information
                ResolveInfo info = (ResolveInfo) rawInfo;
                createItemInfo = new PendingAddShortcutInfo(info.activityInfo);
                createItemInfo.itemType = LauncherSettings.Favorites.ITEM_TYPE_SHORTCUT;
                createItemInfo.componentName = new ComponentName(info.activityInfo.packageName,
                        info.activityInfo.name);
                widget.applyFromResolveInfo(mPackageManager, info);
                widget.setTag(createItemInfo);
            }
            widget.setOnClickListener(this);
            widget.setOnLongClickListener(this);
            widget.setOnTouchListener(this);
            widget.setOnKeyListener(this);

            // Layout each widget
            int ix = i % mWidgetCountX;
            int iy = i / mWidgetCountX;
            GridLayout.LayoutParams lp = new GridLayout.LayoutParams(
                    GridLayout.spec(iy, GridLayout.LEFT),
                    GridLayout.spec(ix, GridLayout.TOP));
            lp.width = cellWidth;
            lp.height = cellHeight;
            lp.setGravity(Gravity.TOP | Gravity.LEFT);
            if (ix > 0) lp.leftMargin = mWidgetWidthGap;
            if (iy > 0) lp.topMargin = mWidgetHeightGap;
            layout.addView(widget, lp);
        }

        // wait until a call on onLayout to start loading, because
        // PagedViewWidget.getPreviewSize() will return 0 if it hasn't been laid out
        // TODO: can we do a measure/layout immediately?
        layout.setOnLayoutListener(new Runnable() {
            public void run() {
                // Load the widget previews
                int maxPreviewWidth = cellWidth;
                int maxPreviewHeight = cellHeight;
                if (layout.getChildCount() > 0) {
                    PagedViewWidget w = (PagedViewWidget) layout.getChildAt(0);
                    int[] maxSize = w.getPreviewSize();
                    maxPreviewWidth = maxSize[0];
                    maxPreviewHeight = maxSize[1];
                }
                if (immediate) {
                    AsyncTaskPageData data = new AsyncTaskPageData(page, items,
                            maxPreviewWidth, maxPreviewHeight, null, null);
                    loadWidgetPreviewsInBackground(null, data);
                    onSyncWidgetPageItems(data);
                } else {
                    if (mInTransition) {
                        mDeferredPrepareLoadWidgetPreviewsTasks.add(this);
                    } else {
                        prepareLoadWidgetPreviewsTask(page, items,
                                maxPreviewWidth, maxPreviewHeight, mWidgetCountX);
                    }
                }
            }
        });
    }
    private void loadWidgetPreviewsInBackground(AppsCustomizeAsyncTask task,
            AsyncTaskPageData data) {
        // loadWidgetPreviewsInBackground can be called without a task to load a set of widget
        // previews synchronously
        if (task != null) {
            // Ensure that this task starts running at the correct priority
            task.syncThreadPriority();
        }

        // Load each of the widget/shortcut previews
        ArrayList<Object> items = data.items;
        ArrayList<Bitmap> images = data.generatedImages;
        int count = items.size();
        for (int i = 0; i < count; ++i) {
            if (task != null) {
                // Ensure we haven't been cancelled yet
                if (task.isCancelled()) break;
                // Before work on each item, ensure that this task is running at the correct
                // priority
                task.syncThreadPriority();
            }

            Object rawInfo = items.get(i);
            if (rawInfo instanceof AppWidgetProviderInfo) {
                AppWidgetProviderInfo info = (AppWidgetProviderInfo) rawInfo;
                int[] cellSpans = Launcher.getSpanForWidget(mLauncher, info);

                int maxWidth = Math.min(data.maxImageWidth,
                        mWidgetSpacingLayout.estimateCellWidth(cellSpans[0]));
                int maxHeight = Math.min(data.maxImageHeight,
                        mWidgetSpacingLayout.estimateCellHeight(cellSpans[1]));
                Bitmap b = getWidgetPreview(info.provider, info.previewImage, info.icon,
                        cellSpans[0], cellSpans[1], maxWidth, maxHeight);
                images.add(b);
            } else if (rawInfo instanceof ResolveInfo) {
                // Fill in the shortcuts information
                ResolveInfo info = (ResolveInfo) rawInfo;
                images.add(getShortcutPreview(info, data.maxImageWidth, data.maxImageHeight));
            }
        }
    }

    private void onSyncWidgetPageItems(AsyncTaskPageData data) {
        if (mInTransition) {
            mDeferredSyncWidgetPageItems.add(data);
            return;
        }
        try {
            int page = data.page;
            PagedViewGridLayout layout = (PagedViewGridLayout) getPageAt(page);

            ArrayList<Object> items = data.items;
            int count = items.size();
            for (int i = 0; i < count; ++i) {
                PagedViewWidget widget = (PagedViewWidget) layout.getChildAt(i);
                if (widget != null) {
                    Bitmap preview = data.generatedImages.get(i);
                    widget.applyPreview(new FastBitmapDrawable(preview), i);
                }
            }

            layout.createHardwareLayer();
            invalidate();

            // Update all thread priorities
            Iterator<AppsCustomizeAsyncTask> iter = mRunningTasks.iterator();
            while (iter.hasNext()) {
                AppsCustomizeAsyncTask task = (AppsCustomizeAsyncTask) iter.next();
                int pageIndex = task.page;
                task.setThreadPriority(getThreadPriorityForPage(pageIndex));
            }
        } finally {
            data.cleanup(false);
        }
    }

    @Override
    public void syncPages() {
        removeAllViews();
        cancelAllTasks();

        Context context = getContext();
        for (int j = 0; j < mNumWidgetPages; ++j) {
            PagedViewGridLayout layout = new PagedViewGridLayout(context, mWidgetCountX,
                    mWidgetCountY);
            setupPage(layout);
            addView(layout, new PagedView.LayoutParams(LayoutParams.MATCH_PARENT,
                    LayoutParams.MATCH_PARENT));
        }

        for (int i = 0; i < mNumAppsPages; ++i) {
            PagedViewCellLayout layout = new PagedViewCellLayout(context);
            setupPage(layout);
            addView(layout);
        }
    }

    @Override
    public void syncPageItems(int page, boolean immediate) {
        if (page < mNumAppsPages) {
            syncAppsPageItems(page, immediate);
        } else {
            syncWidgetPageItems(page, immediate);
        }
    }

    // We want our pages to be z-ordered such that the further a page is to the left, the higher
    // it is in the z-order. This is important to insure touch events are handled correctly.
    View getPageAt(int index) {
        return getChildAt(indexToPage(index));
    }

    @Override
    protected int indexToPage(int index) {
        return getChildCount() - index - 1;
    }

    // In apps customize, we have a scrolling effect which emulates pulling cards off of a stack.
    @Override
    protected void screenScrolled(int screenCenter) {
        super.screenScrolled(screenCenter);

        for (int i = 0; i < getChildCount(); i++) {
            View v = getPageAt(i);
            if (v != null) {
                float scrollProgress = getScrollProgress(screenCenter, v, i);

                float interpolatedProgress =
                        mZInterpolator.getInterpolation(Math.abs(Math.min(scrollProgress, 0)));
                float scale = (1 - interpolatedProgress) +
                        interpolatedProgress * TRANSITION_SCALE_FACTOR;
                float translationX = Math.min(0, scrollProgress) * v.getMeasuredWidth();

                float alpha;

                if (scrollProgress < 0) {
                    alpha = scrollProgress < 0 ? mAlphaInterpolator.getInterpolation(
                        1 - Math.abs(scrollProgress)) : 1.0f;
                } else {
                    // On large screens we need to fade the page as it nears its leftmost position
                    alpha = mLeftScreenAlphaInterpolator.getInterpolation(1 - scrollProgress);
                }

                v.setCameraDistance(mDensity * CAMERA_DISTANCE);
                int pageWidth = v.getMeasuredWidth();
                int pageHeight = v.getMeasuredHeight();

                if (PERFORM_OVERSCROLL_ROTATION) {
                    if (i == 0 && scrollProgress < 0) {
                        // Overscroll to the left
                        v.setPivotX(TRANSITION_PIVOT * pageWidth);
                        v.setRotationY(-TRANSITION_MAX_ROTATION * scrollProgress);
                        scale = 1.0f;
                        alpha = 1.0f;
                        // On the first page, we don't want the page to have any lateral motion
                        translationX = 0;
                    } else if (i == getChildCount() - 1 && scrollProgress > 0) {
                        // Overscroll to the right
                        v.setPivotX((1 - TRANSITION_PIVOT) * pageWidth);
                        v.setRotationY(-TRANSITION_MAX_ROTATION * scrollProgress);
                        scale = 1.0f;
                        alpha = 1.0f;
                        // On the last page, we don't want the page to have any lateral motion.
                        translationX = 0;
                    } else {
                        v.setPivotY(pageHeight / 2.0f);
                        v.setPivotX(pageWidth / 2.0f);
                        v.setRotationY(0f);
                    }
                }

                v.setTranslationX(translationX);
                v.setScaleX(scale);
                v.setScaleY(scale);
                v.setAlpha(alpha);

                // If the view has 0 alpha, we set it to be invisible so as to prevent
                // it from accepting touches
                if (alpha == 0) {
                    v.setVisibility(INVISIBLE);
                } else if (v.getVisibility() != VISIBLE) {
                    v.setVisibility(VISIBLE);
                }
            }
        }
    }

    protected void overScroll(float amount) {
        acceleratedOverScroll(amount);
    }

    /**
     * Used by the parent to get the content width to set the tab bar to
     * @return
     */
    public int getPageContentWidth() {
        return mContentWidth;
    }

    @Override
    protected void onPageEndMoving() {
        super.onPageEndMoving();
        mForceDrawAllChildrenNextFrame = true;
        // We reset the save index when we change pages so that it will be recalculated on next
        // rotation
        mSaveInstanceStateItemIndex = -1;
    }

    /*
     * AllAppsView implementation
     */
    public void setup(Launcher launcher, DragController dragController) {
        mLauncher = launcher;
        mDragController = dragController;
    }

    /**
     * We should call thise method whenever the core data changes (mApps, mWidgets) so that we can
     * appropriately determine when to invalidate the PagedView page data.  In cases where the data
     * has yet to be set, we can requestLayout() and wait for onDataReady() to be called in the
     * next onMeasure() pass, which will trigger an invalidatePageData() itself.
     */
    private void invalidateOnDataChange() {
        if (!isDataReady()) {
            // The next layout pass will trigger data-ready if both widgets and apps are set, so
            // request a layout to trigger the page data when ready.
            requestLayout();
        } else {
            cancelAllTasks();
            invalidatePageData();
        }
    }

    public void setApps(ArrayList<ApplicationInfo> list) {
        mApps = list;
        Collections.sort(mApps, LauncherModel.APP_NAME_COMPARATOR);
        updatePageCounts();
        invalidateOnDataChange();
    }
    private void addAppsWithoutInvalidate(ArrayList<ApplicationInfo> list) {
        // We add it in place, in alphabetical order
        int count = list.size();
        for (int i = 0; i < count; ++i) {
            ApplicationInfo info = list.get(i);
            int index = Collections.binarySearch(mApps, info, LauncherModel.APP_NAME_COMPARATOR);
            if (index < 0) {
                mApps.add(-(index + 1), info);
            }
        }
    }
    public void addApps(ArrayList<ApplicationInfo> list) {
        addAppsWithoutInvalidate(list);
        updatePageCounts();
        invalidateOnDataChange();
    }
    private int findAppByComponent(List<ApplicationInfo> list, ApplicationInfo item) {
        ComponentName removeComponent = item.intent.getComponent();
        int length = list.size();
        for (int i = 0; i < length; ++i) {
            ApplicationInfo info = list.get(i);
            if (info.intent.getComponent().equals(removeComponent)) {
                return i;
            }
        }
        return -1;
    }
    private int findAppByPackage(List<ApplicationInfo> list, String packageName) {
        int length = list.size();
        for (int i = 0; i < length; ++i) {
            ApplicationInfo info = list.get(i);
            if (ItemInfo.getPackageName(info.intent).equals(packageName)) {
                return i;
            }
        }
        return -1;
    }
    private void removeAppsWithoutInvalidate(ArrayList<ApplicationInfo> list) {
        // loop through all the apps and remove apps that have the same component
        int length = list.size();
        for (int i = 0; i < length; ++i) {
            ApplicationInfo info = list.get(i);
            int removeIndex = findAppByComponent(mApps, info);
            if (removeIndex > -1) {
                mApps.remove(removeIndex);
            }
        }
    }
    private void removeAppsWithPackageNameWithoutInvalidate(ArrayList<String> packageNames) {
        // loop through all the package names and remove apps that have the same package name
        for (String pn : packageNames) {
            int removeIndex = findAppByPackage(mApps, pn);
            while (removeIndex > -1) {
                mApps.remove(removeIndex);
                removeIndex = findAppByPackage(mApps, pn);
            }
        }
    }
    public void removeApps(ArrayList<String> packageNames) {
        removeAppsWithPackageNameWithoutInvalidate(packageNames);
        updatePageCounts();
        invalidateOnDataChange();
    }
    public void updateApps(ArrayList<ApplicationInfo> list) {
        // We remove and re-add the updated applications list because it's properties may have
        // changed (ie. the title), and this will ensure that the items will be in their proper
        // place in the list.
        removeAppsWithoutInvalidate(list);
        addAppsWithoutInvalidate(list);
        updatePageCounts();
        invalidateOnDataChange();
    }

    public void reset() {
        // If we have reset, then we should not continue to restore the previous state
        mSaveInstanceStateItemIndex = -1;

        AppsCustomizeTabHost tabHost = getTabHost();
        String tag = tabHost.getCurrentTabTag();
        if (tag != null) {
            if (!tag.equals(tabHost.getTabTagForContentType(ContentType.Applications))) {
                tabHost.setCurrentTabFromContent(ContentType.Applications);
            }
        }

        if (mCurrentPage != 0) {
            invalidatePageData(0);
        }
    }

    private AppsCustomizeTabHost getTabHost() {
        return (AppsCustomizeTabHost) mLauncher.findViewById(R.id.apps_customize_pane);
    }

    public void dumpState() {
        // TODO: Dump information related to current list of Applications, Widgets, etc.
        ApplicationInfo.dumpApplicationInfoList(TAG, "mApps", mApps);
        dumpAppWidgetProviderInfoList(TAG, "mWidgets", mWidgets);
    }

    private void dumpAppWidgetProviderInfoList(String tag, String label,
            ArrayList<Object> list) {
        Log.d(tag, label + " size=" + list.size());
        for (Object i: list) {
            if (i instanceof AppWidgetProviderInfo) {
                AppWidgetProviderInfo info = (AppWidgetProviderInfo) i;
                Log.d(tag, "   label=\"" + info.label + "\" previewImage=" + info.previewImage
                        + " resizeMode=" + info.resizeMode + " configure=" + info.configure
                        + " initialLayout=" + info.initialLayout
                        + " minWidth=" + info.minWidth + " minHeight=" + info.minHeight);
            } else if (i instanceof ResolveInfo) {
                ResolveInfo info = (ResolveInfo) i;
                Log.d(tag, "   label=\"" + info.loadLabel(mPackageManager) + "\" icon="
                        + info.icon);
            }
        }
    }

    public void surrender() {
        // TODO: If we are in the middle of any process (ie. for holographic outlines, etc) we
        // should stop this now.

        // Stop all background tasks
        cancelAllTasks();
    }

    @Override
    public void iconPressed(PagedViewIcon icon) {
        // Reset the previously pressed icon and store a reference to the pressed icon so that
        // we can reset it on return to Launcher (in Launcher.onResume())
        if (mPressedIcon != null) {
            mPressedIcon.resetDrawableState();
        }
        mPressedIcon = icon;
    }

    public void resetDrawableState() {
        if (mPressedIcon != null) {
            mPressedIcon.resetDrawableState();
            mPressedIcon = null;
        }
    }

    /*
     * We load an extra page on each side to prevent flashes from scrolling and loading of the
     * widget previews in the background with the AsyncTasks.
     */
    final static int sLookBehindPageCount = 2;
    final static int sLookAheadPageCount = 2;
    protected int getAssociatedLowerPageBound(int page) {
        final int count = getChildCount();
        int windowSize = Math.min(count, sLookBehindPageCount + sLookAheadPageCount + 1);
        int windowMinIndex = Math.max(Math.min(page - sLookBehindPageCount, count - windowSize), 0);
        return windowMinIndex;
    }
    protected int getAssociatedUpperPageBound(int page) {
        final int count = getChildCount();
        int windowSize = Math.min(count, sLookBehindPageCount + sLookAheadPageCount + 1);
        int windowMaxIndex = Math.min(Math.max(page + sLookAheadPageCount, windowSize - 1),
                count - 1);
        return windowMaxIndex;
    }

    @Override
    protected String getCurrentPageDescription() {
        int page = (mNextPage != INVALID_PAGE) ? mNextPage : mCurrentPage;
        int stringId = R.string.default_scroll_format;
        int count = 0;
        
        if (page < mNumAppsPages) {
            stringId = R.string.apps_customize_apps_scroll_format;
            count = mNumAppsPages;
        } else {
            page -= mNumAppsPages;
            stringId = R.string.apps_customize_widgets_scroll_format;
            count = mNumWidgetPages;
        }

        return String.format(getContext().getString(stringId), page + 1, count);
    }
}<|MERGE_RESOLUTION|>--- conflicted
+++ resolved
@@ -523,29 +523,7 @@
         super.onMeasure(widthMeasureSpec, heightMeasureSpec);
     }
 
-<<<<<<< HEAD
     public void onPackagesUpdated() {
-=======
-    public void onPackagesUpdated(boolean immediate) {
-        if (immediate) {
-            updatePackages();
-        } else {
-            // TODO: this isn't ideal, but we actually need to delay here. This call is triggered
-            // by a broadcast receiver, and in order for it to work correctly, we need to know that
-            // the AppWidgetService has already received and processed the same broadcast. Since there
-            // is no guarantee about ordering of broadcast receipt, we just delay here. This is a
-            // workaround until we add a callback from AppWidgetService to AppWidgetHost when widget
-            // packages are added, updated or removed.
-            postDelayed(new Runnable() {
-               public void run() {
-                   updatePackages();
-               }
-            }, 1500);
-        }
-    }
-
-    public void updatePackages() {
->>>>>>> 4f174f1d
         // Get the list of widgets and shortcuts
         mWidgets.clear();
         List<AppWidgetProviderInfo> widgets =
