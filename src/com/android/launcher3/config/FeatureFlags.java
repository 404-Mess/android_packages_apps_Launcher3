/*
 * Copyright (C) 2017 The Android Open Source Project
 *
 * Licensed under the Apache License, Version 2.0 (the "License");
 * you may not use this file except in compliance with the License.
 * You may obtain a copy of the License at
 *
 *      http://www.apache.org/licenses/LICENSE-2.0
 *
 * Unless required by applicable law or agreed to in writing, software
 * distributed under the License is distributed on an "AS IS" BASIS,
 * WITHOUT WARRANTIES OR CONDITIONS OF ANY KIND, either express or implied.
 * See the License for the specific language governing permissions and
 * limitations under the License.
 */

package com.android.launcher3.config;

import static com.android.launcher3.config.FeatureFlags.FlagState.DISABLED;
import static com.android.launcher3.config.FeatureFlags.FlagState.ENABLED;
import static com.android.launcher3.config.FeatureFlags.FlagState.TEAMFOOD;
import static com.android.launcher3.uioverrides.flags.FlagsFactory.getDebugFlag;
import static com.android.launcher3.uioverrides.flags.FlagsFactory.getReleaseFlag;

import android.content.Context;

import androidx.annotation.VisibleForTesting;

import com.android.launcher3.BuildConfig;
import com.android.launcher3.Utilities;

import java.util.function.Predicate;
import java.util.function.ToIntFunction;

/**
 * Defines a set of flags used to control various launcher behaviors.
 *
 * Please only add flags to your assigned block to prevent merge conflicts. If you do not have
 * a block, please update the current empty block and add a new empty block below to prevent
 * merge conflicts with the previous block.
 * List of blocks can be found:
 * <a href="http://go/gnl-flags-block-directory">here</a>
 *
 * <p>All the flags should be defined here with appropriate default values.
 */
public final class FeatureFlags {

    @VisibleForTesting
    public static Predicate<BooleanFlag> sBooleanReader = f -> f.mCurrentValue;
    @VisibleForTesting
    public static ToIntFunction<IntFlag> sIntReader = f -> f.mCurrentValue;

    private FeatureFlags() { }

    public static boolean showFlagTogglerUi(Context context) {
        return BuildConfig.IS_DEBUG_DEVICE && Utilities.isDevelopersOptionsEnabled(context);
    }

    /**
     * True when the build has come from Android Studio and is being used for local debugging.
     * @deprecated Use {@link BuildConfig#IS_STUDIO_BUILD} directly
     */
    @Deprecated
    public static final boolean IS_STUDIO_BUILD = BuildConfig.IS_STUDIO_BUILD;

    /**
     * Enable moving the QSB on the 0th screen of the workspace. This is not a configuration feature
     * and should be modified at a project level.
     * @deprecated Use {@link BuildConfig#QSB_ON_FIRST_SCREEN} directly
     */
    @Deprecated
    public static final boolean QSB_ON_FIRST_SCREEN = BuildConfig.QSB_ON_FIRST_SCREEN;

    /**
     * Feature flag to handle define config changes dynamically instead of killing the process.
     * <p>
     *
     * To add a new flag that can be toggled through the flags UI:
     * <p>
     * Declare a new ToggleableFlag below. Give it a unique key (e.g. "QSB_ON_FIRST_SCREEN"),
     * and set a default value for the flag. This will be the default value on Debug builds.
     * <p>
     */
    // TODO(Block 1): Clean up flags
    public static final BooleanFlag ENABLE_SEARCH_RESULT_BACKGROUND_DRAWABLES = getReleaseFlag(
            270394041, "ENABLE_SEARCH_RESULT_BACKGROUND_DRAWABLES", DISABLED,
            "Enable option to replace decorator-based search result backgrounds with drawables");

    public static final BooleanFlag ENABLE_SEARCH_RESULT_LAUNCH_TRANSITION = getReleaseFlag(
            270394392, "ENABLE_SEARCH_RESULT_LAUNCH_TRANSITION", DISABLED,
            "Enable option to launch search results using the new view container transitions");

    // TODO(Block 2): Clean up flags
    public static final BooleanFlag ENABLE_MULTI_DISPLAY_PARTIAL_DEPTH = getDebugFlag(270395073,
            "ENABLE_MULTI_DISPLAY_PARTIAL_DEPTH", DISABLED,
            "Allow bottom sheet depth to be smaller than 1 for multi-display devices.");

    // TODO(Block 3): Clean up flags
    public static final BooleanFlag ENABLE_DISMISS_PREDICTION_UNDO = getDebugFlag(270394476,
            "ENABLE_DISMISS_PREDICTION_UNDO", DISABLED,
            "Show an 'Undo' snackbar when users dismiss a predicted hotseat item");

    public static final BooleanFlag CONTINUOUS_VIEW_TREE_CAPTURE = getDebugFlag(270395171,
            "CONTINUOUS_VIEW_TREE_CAPTURE", ENABLED, "Capture View tree every frame");

    public static final BooleanFlag ENABLE_WORKSPACE_LOADING_OPTIMIZATION = getDebugFlag(251502424,
            "ENABLE_WORKSPACE_LOADING_OPTIMIZATION", DISABLED,
            "load the current workspace screen visible to the user before the rest rather than "
                    + "loading all of them at once.");

    public static final BooleanFlag CHANGE_MODEL_DELEGATE_LOADING_ORDER = getDebugFlag(251502424,
            "CHANGE_MODEL_DELEGATE_LOADING_ORDER", DISABLED,
            "changes the timing of the loading and binding of delegate items during "
                    + "data preparation for loading the home screen");

    // TODO(Block 4): Cleanup flags
    public static final BooleanFlag ENABLE_FLOATING_SEARCH_BAR =
            getReleaseFlag(268388460, "ENABLE_FLOATING_SEARCH_BAR", DISABLED,
                    "Allow search bar to persist and animate across states, and attach to"
                            + " the keyboard from the bottom of the screen");

    public static final BooleanFlag ENABLE_ALL_APPS_FROM_OVERVIEW =
            getDebugFlag(275132633, "ENABLE_ALL_APPS_FROM_OVERVIEW", DISABLED,
                    "Allow entering All Apps from Overview (e.g. long swipe up from app)");

    public static final BooleanFlag ENABLE_SHOW_KEYBOARD_OPTION_IN_ALL_APPS = getReleaseFlag(
            270394468, "ENABLE_SHOW_KEYBOARD_OPTION_IN_ALL_APPS", ENABLED,
            "Enable option to show keyboard when going to all-apps");

    // TODO(Block 5): Clean up flags
    public static final BooleanFlag ENABLE_TWOLINE_DEVICESEARCH = getDebugFlag(201388851,
            "ENABLE_TWOLINE_DEVICESEARCH", TEAMFOOD,
            "Enable two line label for icons with labels on device search.");

    public static final BooleanFlag ENABLE_ICON_IN_TEXT_HEADER = getDebugFlag(270395143,
            "ENABLE_ICON_IN_TEXT_HEADER", DISABLED, "Show icon in textheader");

    public static final BooleanFlag ENABLE_PREMIUM_HAPTICS_ALL_APPS = getDebugFlag(270396358,
            "ENABLE_PREMIUM_HAPTICS_ALL_APPS", DISABLED,
            "Enables haptics opening/closing All apps");

    // TODO(Block 6): Clean up flags
    public static final BooleanFlag ENABLE_ALL_APPS_SEARCH_IN_TASKBAR = getDebugFlag(270393900,
            "ENABLE_ALL_APPS_SEARCH_IN_TASKBAR", DISABLED,
            "Enables Search box in Taskbar All Apps.");

    public static final BooleanFlag SECONDARY_DRAG_N_DROP_TO_PIN = getDebugFlag(270395140,
            "SECONDARY_DRAG_N_DROP_TO_PIN", DISABLED,
            "Enable dragging and dropping to pin apps within secondary display");

    // TODO(Block 7): Clean up flags
    public static final BooleanFlag ENABLE_FORCED_MONO_ICON = getDebugFlag(270396209,
            "ENABLE_FORCED_MONO_ICON", DISABLED,
            "Enable the ability to generate monochromatic icons, if it is not provided by the app");

    // TODO(Block 8): Clean up flags
    public static final BooleanFlag ENABLE_MATERIAL_U_POPUP = getDebugFlag(270395516,
            "ENABLE_MATERIAL_U_POPUP", ENABLED, "Switch popup UX to use material U");

    // TODO(Block 9): Clean up flags
    public static final BooleanFlag ENABLE_DOWNLOAD_APP_UX_V2 = getReleaseFlag(270395134,
            "ENABLE_DOWNLOAD_APP_UX_V2", ENABLED, "Updates the download app UX"
                    + " to have better visuals");

    public static final BooleanFlag ENABLE_DOWNLOAD_APP_UX_V3 = getDebugFlag(270395186,
            "ENABLE_DOWNLOAD_APP_UX_V3", ENABLED, "Updates the download app UX"
                    + " to have better visuals, improve contrast, and color");

    public static final BooleanFlag SHOW_DOT_PAGINATION = getDebugFlag(270395278,
            "SHOW_DOT_PAGINATION", ENABLED, "Enable showing dot pagination in workspace");

    public static final BooleanFlag LARGE_SCREEN_WIDGET_PICKER = getDebugFlag(270395809,
            "LARGE_SCREEN_WIDGET_PICKER", ENABLED, "Enable new widget picker that takes "
                    + "advantage of large screen format");

    public static final BooleanFlag MULTI_SELECT_EDIT_MODE = getDebugFlag(270709220,
            "MULTI_SELECT_EDIT_MODE", DISABLED, "Enable new multi-select edit mode "
                    + "for home screen");

    // TODO(Block 10): Clean up flags
    public static final BooleanFlag ENABLE_BACK_SWIPE_LAUNCHER_ANIMATION = getDebugFlag(270614790,
            "ENABLE_BACK_SWIPE_LAUNCHER_ANIMATION", DISABLED,
            "Enables predictive back animation from all apps and widgets to home");

    // TODO(Block 12): Clean up flags
    public static final BooleanFlag ENABLE_MULTI_INSTANCE = getDebugFlag(270396680,
            "ENABLE_MULTI_INSTANCE", DISABLED,
            "Enables creation and filtering of multiple task instances in overview");

    // TODO(Block 13): Clean up flags
    public static final BooleanFlag ENABLE_DEVICE_SEARCH_PERFORMANCE_LOGGING = getReleaseFlag(
            270391397, "ENABLE_DEVICE_SEARCH_PERFORMANCE_LOGGING", DISABLED,
            "Allows on device search in all apps logging");

    // TODO(Block 14): Cleanup flags
    public static final BooleanFlag NOTIFY_CRASHES = getDebugFlag(270393108, "NOTIFY_CRASHES",
            TEAMFOOD, "Sends a notification whenever launcher encounters an uncaught exception.");

    public static final BooleanFlag ENABLE_TRANSIENT_TASKBAR = getDebugFlag(270395798,
            "ENABLE_TRANSIENT_TASKBAR", ENABLED, "Enables transient taskbar.");

    // TODO(Block 16): Clean up flags
    // When enabled the promise icon is visible in all apps while installation an app.
    public static final BooleanFlag PROMISE_APPS_IN_ALL_APPS = getDebugFlag(270390012,
            "PROMISE_APPS_IN_ALL_APPS", DISABLED, "Add promise icon in all-apps");

    public static final BooleanFlag KEYGUARD_ANIMATION = getDebugFlag(270390904,
            "KEYGUARD_ANIMATION", DISABLED,
            "Enable animation for keyguard going away on wallpaper");

    public static final BooleanFlag ENABLE_DEVICE_SEARCH = getReleaseFlag(270390907,
            "ENABLE_DEVICE_SEARCH", ENABLED, "Allows on device search in all apps");

    public static final BooleanFlag ENABLE_HIDE_HEADER = getReleaseFlag(270390930,
            "ENABLE_HIDE_HEADER", ENABLED, "Hide header on keyboard before typing in all apps");

    public static final BooleanFlag ENABLE_EXPANDING_PAUSE_WORK_BUTTON = getDebugFlag(270390779,
            "ENABLE_EXPANDING_PAUSE_WORK_BUTTON", DISABLED,
            "Expand and collapse pause work button while scrolling");

    public static final BooleanFlag COLLECT_SEARCH_HISTORY = getReleaseFlag(270391455,
            "COLLECT_SEARCH_HISTORY", DISABLED, "Allow launcher to collect search history for log");

    public static final BooleanFlag ENABLE_TWOLINE_ALLAPPS = getDebugFlag(270390937,
            "ENABLE_TWOLINE_ALLAPPS", TEAMFOOD, "Enables two line label inside all apps.");

    public static final BooleanFlag IME_STICKY_SNACKBAR_EDU = getDebugFlag(270391693,
            "IME_STICKY_SNACKBAR_EDU", ENABLED, "Show sticky IME edu in AllApps");

    public static final BooleanFlag ENABLE_PEOPLE_TILE_PREVIEW = getDebugFlag(270391653,
            "ENABLE_PEOPLE_TILE_PREVIEW", DISABLED,
            "Experimental: Shows conversation shortcuts on home screen as search results");

    public static final BooleanFlag FOLDER_NAME_MAJORITY_RANKING = getDebugFlag(270391638,
            "FOLDER_NAME_MAJORITY_RANKING", ENABLED,
            "Suggests folder names based on majority based ranking.");

    public static final BooleanFlag INJECT_FALLBACK_APP_CORPUS_RESULTS = getReleaseFlag(270391706,
            "INJECT_FALLBACK_APP_CORPUS_RESULTS", DISABLED,
            "Inject fallback app corpus result when AiAi fails to return it.");

    public static final BooleanFlag ENABLE_LONG_PRESS_NAV_HANDLE =
            getDebugFlag(282993230, "ENABLE_LONG_PRESS_NAV_HANDLE", DISABLED,
                    "Enables long pressing on the bottom bar nav handle to trigger events.");

    // TODO(Block 17): Clean up flags
    public static final BooleanFlag ENABLE_TASKBAR_PINNING = getDebugFlag(270396583,
            "ENABLE_TASKBAR_PINNING", DISABLED,
            "Enables taskbar pinning to allow user to switch between transient and persistent "
                    + "taskbar flavors");

    // TODO(Block 18): Clean up flags
    public static final BooleanFlag ENABLE_LAUNCH_FROM_STAGED_APP = getDebugFlag(270395567,
            "ENABLE_LAUNCH_FROM_STAGED_APP", ENABLED,
            "Enable the ability to tap a staged app during split select to launch it in full "
                    + "screen");

    public static final BooleanFlag ENABLE_APP_PAIRS = getDebugFlag(274189428,
            "ENABLE_APP_PAIRS", DISABLED,
            "Enables the ability to create and save app pairs on the Home screen for easy"
                    + " split screen launching.");

    // TODO(Block 19): Clean up flags
    public static final BooleanFlag SCROLL_TOP_TO_RESET = getReleaseFlag(270395177,
            "SCROLL_TOP_TO_RESET", ENABLED,
            "Bring up IME and focus on input when scroll to top if 'Always show keyboard'"
                    + " is enabled or in prefix state");

    public static final BooleanFlag ENABLE_SEARCH_UNINSTALLED_APPS = getReleaseFlag(270395269,
            "ENABLE_SEARCH_UNINSTALLED_APPS", ENABLED, "Search uninstalled app results.");

    // TODO(Block 20): Clean up flags
    public static final BooleanFlag ENABLE_SCRIM_FOR_APP_LAUNCH = getDebugFlag(270393276,
            "ENABLE_SCRIM_FOR_APP_LAUNCH", DISABLED, "Enables scrim during app launch animation.");

    public static final BooleanFlag ENABLE_BACK_SWIPE_HOME_ANIMATION = getDebugFlag(270393426,
            "ENABLE_BACK_SWIPE_HOME_ANIMATION", ENABLED,
            "Enables home animation to icon when user swipes back.");

    // TODO(Block 21): Clean up flags
    public static final BooleanFlag ENABLE_APP_ICON_FOR_INLINE_SHORTCUTS = getDebugFlag(270395087,
            "ENABLE_APP_ICON_IN_INLINE_SHORTCUTS", DISABLED, "Show app icon for inline shortcut");

    // TODO(Block 22): Clean up flags
    public static final BooleanFlag RECEIVE_UNFOLD_EVENTS_FROM_SYSUI = getDebugFlag(270397209,
            "RECEIVE_UNFOLD_EVENTS_FROM_SYSUI", ENABLED,
            "Enables receiving unfold animation events from sysui instead of calculating "
                    + "them in launcher process using hinge sensor values.");

    public static final BooleanFlag ENABLE_WIDGET_TRANSITION_FOR_RESIZING = getDebugFlag(268553314,
            "ENABLE_WIDGET_TRANSITION_FOR_RESIZING", DISABLED,
            "Enable widget transition animation when resizing the widgets");

    public static final BooleanFlag PREEMPTIVE_UNFOLD_ANIMATION_START = getDebugFlag(270397209,
            "PREEMPTIVE_UNFOLD_ANIMATION_START", ENABLED,
            "Enables starting the unfold animation preemptively when unfolding, without"
                    + "waiting for SystemUI and then merging the SystemUI progress whenever we "
                    + "start receiving the events");

    // TODO(Block 23): Clean up flags
    public static final BooleanFlag ENABLE_GRID_ONLY_OVERVIEW = getDebugFlag(270397206,
            "ENABLE_GRID_ONLY_OVERVIEW", TEAMFOOD,
            "Enable a grid-only overview without a focused task.");

    public static final BooleanFlag ENABLE_CURSOR_HOVER_STATES = getDebugFlag(243191650,
<<<<<<< HEAD
            "ENABLE_CURSOR_HOVER_STATES", ENABLED,
=======
            "ENABLE_CURSOR_HOVER_STATES", TEAMFOOD,
>>>>>>> 18d0fe0c
            "Enables cursor hover states for certain elements.");

    // TODO(Block 24): Clean up flags
    public static final BooleanFlag ENABLE_NEW_MIGRATION_LOGIC = getDebugFlag(270393455,
            "ENABLE_NEW_MIGRATION_LOGIC", ENABLED,
            "Enable the new grid migration logic, keeping pages when src < dest");

    public static final BooleanFlag ENABLE_CACHED_WIDGET = getDebugFlag(270395008,
            "ENABLE_CACHED_WIDGET", ENABLED,
            "Show previously cached widgets as opposed to deferred widget where available");

    // TODO(Block 25): Clean up flags
    public static final BooleanFlag ENABLE_NEW_GESTURE_NAV_TUTORIAL = getDebugFlag(270396257,
            "ENABLE_NEW_GESTURE_NAV_TUTORIAL", ENABLED,
            "Enable the redesigned gesture navigation tutorial");

    // TODO(Block 26): Clean up flags
    public static final BooleanFlag ENABLE_WIDGET_HOST_IN_BACKGROUND = getDebugFlag(270394384,
            "ENABLE_WIDGET_HOST_IN_BACKGROUND", ENABLED,
            "Enable background widget updates listening for widget holder");

    // TODO(Block 27): Clean up flags
    public static final BooleanFlag ENABLE_OVERLAY_CONNECTION_OPTIM = getDebugFlag(270392629,
            "ENABLE_OVERLAY_CONNECTION_OPTIM", DISABLED,
            "Enable optimizing overlay service connection");

    /**
     * Enables region sampling for text color: Needs system health assessment before turning on
     */
    public static final BooleanFlag ENABLE_REGION_SAMPLING = getDebugFlag(270391669,
            "ENABLE_REGION_SAMPLING", DISABLED,
            "Enable region sampling to determine color of text on screen.");

    public static final BooleanFlag ALWAYS_USE_HARDWARE_OPTIMIZATION_FOR_FOLDER_ANIMATIONS =
            getDebugFlag(270393096, "ALWAYS_USE_HARDWARE_OPTIMIZATION_FOR_FOLDER_ANIMATIONS",
            DISABLED, "Always use hardware optimization for folder animations.");

    public static final BooleanFlag SEPARATE_RECENTS_ACTIVITY = getDebugFlag(270392980,
            "SEPARATE_RECENTS_ACTIVITY", DISABLED,
            "Uses a separate recents activity instead of using the integrated recents+Launcher UI");

    public static final BooleanFlag ENABLE_ENFORCED_ROUNDED_CORNERS = getReleaseFlag(270393258,
            "ENABLE_ENFORCED_ROUNDED_CORNERS", ENABLED,
            "Enforce rounded corners on all App Widgets");

    public static final BooleanFlag ENABLE_ICON_LABEL_AUTO_SCALING = getDebugFlag(270393294,
            "ENABLE_ICON_LABEL_AUTO_SCALING", ENABLED,
            "Enables scaling/spacing for icon labels to make more characters visible");

    public static final BooleanFlag USE_LOCAL_ICON_OVERRIDES = getDebugFlag(270394973,
            "USE_LOCAL_ICON_OVERRIDES", ENABLED,
            "Use inbuilt monochrome icons if app doesn't provide one");

    // TODO(Block 28): Clean up flags
    public static final BooleanFlag ENABLE_SPLIT_FROM_WORKSPACE = getDebugFlag(270393906,
            "ENABLE_SPLIT_FROM_WORKSPACE", ENABLED,
            "Enable initiating split screen from workspace.");

    public static final BooleanFlag ENABLE_SPLIT_FROM_FULLSCREEN_WITH_KEYBOARD_SHORTCUTS =
            getDebugFlag(270394122, "ENABLE_SPLIT_FROM_FULLSCREEN_SHORTCUT", DISABLED,
                    "Enable splitting from fullscreen app with keyboard shortcuts");

    public static final BooleanFlag ENABLE_SPLIT_FROM_WORKSPACE_TO_WORKSPACE = getDebugFlag(
            270393453, "ENABLE_SPLIT_FROM_WORKSPACE_TO_WORKSPACE", DISABLED,
            "Enable initiating split screen from workspace to workspace.");

    public static final BooleanFlag ENABLE_TRACKPAD_GESTURE = getDebugFlag(271010401,
            "ENABLE_TRACKPAD_GESTURE", ENABLED, "Enables trackpad gesture.");

    // TODO(Block 29): Clean up flags
    public static final BooleanFlag ENABLE_ALL_APPS_BUTTON_IN_HOTSEAT = getDebugFlag(270393897,
            "ENABLE_ALL_APPS_BUTTON_IN_HOTSEAT", DISABLED,
            "Enables displaying the all apps button in the hotseat.");

    public static final BooleanFlag ENABLE_KEYBOARD_QUICK_SWITCH = getDebugFlag(270396844,
            "ENABLE_KEYBOARD_QUICK_SWITCH", ENABLED, "Enables keyboard quick switching");

    public static final BooleanFlag ENABLE_KEYBOARD_TASKBAR_TOGGLE = getDebugFlag(281726846,
            "ENABLE_KEYBOARD_TASKBAR_TOGGLE", ENABLED,
            "Enables keyboard taskbar stash toggling");

    // TODO(Block 30): Clean up flags
    public static final BooleanFlag USE_SEARCH_REQUEST_TIMEOUT_OVERRIDES = getDebugFlag(270395010,
            "USE_SEARCH_REQUEST_TIMEOUT_OVERRIDES", DISABLED,
            "Use local overrides for search request timeout");

    // TODO(Block 31)
    public static final BooleanFlag ENABLE_SPLIT_LAUNCH_DATA_REFACTOR = getDebugFlag(279494325,
            "ENABLE_SPLIT_LAUNCH_DATA_REFACTOR", ENABLED,
            "Use refactored split launching code path");

    // TODO(Block 32): Empty block

    public static final BooleanFlag ENABLE_RESPONSIVE_WORKSPACE = getDebugFlag(241386436,
            "ENABLE_RESPONSIVE_WORKSPACE", DISABLED,
            "Enables new workspace grid calculations method.");

    public static class BooleanFlag {

        private final boolean mCurrentValue;

        public BooleanFlag(boolean currentValue) {
            mCurrentValue = currentValue;
        }

        public boolean get() {
            return sBooleanReader.test(this);
        }
    }

    /**
     * Class representing an integer flag
     */
    public static class IntFlag {

        private final int mCurrentValue;

        public IntFlag(int currentValue) {
            mCurrentValue = currentValue;
        }

        public int get() {
            return sIntReader.applyAsInt(this);
        }
    }

    /**
     * Enabled state for a flag
     */
    public enum FlagState {
        ENABLED,
        DISABLED,
        TEAMFOOD    // Enabled in team food
    }
}<|MERGE_RESOLUTION|>--- conflicted
+++ resolved
@@ -303,11 +303,7 @@
             "Enable a grid-only overview without a focused task.");
 
     public static final BooleanFlag ENABLE_CURSOR_HOVER_STATES = getDebugFlag(243191650,
-<<<<<<< HEAD
-            "ENABLE_CURSOR_HOVER_STATES", ENABLED,
-=======
             "ENABLE_CURSOR_HOVER_STATES", TEAMFOOD,
->>>>>>> 18d0fe0c
             "Enables cursor hover states for certain elements.");
 
     // TODO(Block 24): Clean up flags
