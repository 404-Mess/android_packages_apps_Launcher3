/*
 * Copyright (C) 2008 The Android Open Source Project
 *
 * Licensed under the Apache License, Version 2.0 (the "License");
 * you may not use this file except in compliance with the License.
 * You may obtain a copy of the License at
 *
 *      http://www.apache.org/licenses/LICENSE-2.0
 *
 * Unless required by applicable law or agreed to in writing, software
 * distributed under the License is distributed on an "AS IS" BASIS,
 * WITHOUT WARRANTIES OR CONDITIONS OF ANY KIND, either express or implied.
 * See the License for the specific language governing permissions and
 * limitations under the License.
 */

package com.android.launcher3;

import static com.android.launcher3.graphics.PreloadIconDrawable.newPendingIcon;
import static com.android.launcher3.icons.GraphicsUtils.setColorAlphaBound;

import android.animation.Animator;
import android.animation.AnimatorListenerAdapter;
import android.animation.ObjectAnimator;
import android.content.Context;
import android.content.res.ColorStateList;
import android.content.res.TypedArray;
import android.graphics.Canvas;
import android.graphics.Color;
import android.graphics.Paint;
import android.graphics.PointF;
import android.graphics.Rect;
import android.graphics.drawable.ColorDrawable;
import android.graphics.drawable.Drawable;
import android.icu.text.MessageFormat;
import android.text.TextUtils.TruncateAt;
import android.util.AttributeSet;
import android.util.Property;
import android.util.TypedValue;
import android.view.KeyEvent;
import android.view.MotionEvent;
import android.view.View;
import android.view.ViewDebug;
import android.widget.TextView;

import androidx.annotation.Nullable;
import androidx.annotation.UiThread;

import com.android.launcher3.accessibility.LauncherAccessibilityDelegate;
import com.android.launcher3.dot.DotInfo;
import com.android.launcher3.dragndrop.DraggableView;
import com.android.launcher3.folder.FolderIcon;
import com.android.launcher3.graphics.IconPalette;
import com.android.launcher3.graphics.IconShape;
import com.android.launcher3.graphics.PreloadIconDrawable;
import com.android.launcher3.icons.DotRenderer;
import com.android.launcher3.icons.FastBitmapDrawable;
import com.android.launcher3.icons.IconCache.ItemInfoUpdateReceiver;
import com.android.launcher3.icons.PlaceHolderIconDrawable;
import com.android.launcher3.icons.cache.HandlerRunnable;
import com.android.launcher3.model.data.AppInfo;
import com.android.launcher3.model.data.ItemInfo;
import com.android.launcher3.model.data.ItemInfoWithIcon;
import com.android.launcher3.model.data.PackageItemInfo;
import com.android.launcher3.model.data.SearchActionItemInfo;
import com.android.launcher3.model.data.WorkspaceItemInfo;
import com.android.launcher3.util.SafeCloseable;
import com.android.launcher3.views.ActivityContext;
import com.android.launcher3.views.BubbleTextHolder;
import com.android.launcher3.views.IconLabelDotView;

import java.text.NumberFormat;
import java.util.HashMap;
import java.util.Locale;

/**
 * TextView that draws a bubble behind the text. We cannot use a LineBackgroundSpan
 * because we want to make the bubble taller than the text and TextView's clip is
 * too aggressive.
 */
public class BubbleTextView extends TextView implements ItemInfoUpdateReceiver,
        IconLabelDotView, DraggableView, Reorderable {

    private static final int DISPLAY_WORKSPACE = 0;
    private static final int DISPLAY_ALL_APPS = 1;
    private static final int DISPLAY_FOLDER = 2;
    protected static final int DISPLAY_TASKBAR = 5;
    private static final int DISPLAY_SEARCH_RESULT = 6;
    private static final int DISPLAY_SEARCH_RESULT_SMALL = 7;

<<<<<<< HEAD
=======
    private static final float MIN_LETTER_SPACING = -0.05f;
    private static final int MAX_SEARCH_LOOP_COUNT = 20;

>>>>>>> a293a864
    private static final int[] STATE_PRESSED = new int[]{android.R.attr.state_pressed};
    private static final float HIGHLIGHT_SCALE = 1.16f;

    private final PointF mTranslationForReorderBounce = new PointF(0, 0);
    private final PointF mTranslationForReorderPreview = new PointF(0, 0);

    private float mTranslationXForTaskbarAlignmentAnimation = 0f;

    private final PointF mTranslationForMoveFromCenterAnimation = new PointF(0, 0);

    private float mScaleForReorderBounce = 1f;

    private static final Property<BubbleTextView, Float> DOT_SCALE_PROPERTY
            = new Property<BubbleTextView, Float>(Float.TYPE, "dotScale") {
        @Override
        public Float get(BubbleTextView bubbleTextView) {
            return bubbleTextView.mDotParams.scale;
        }

        @Override
        public void set(BubbleTextView bubbleTextView, Float value) {
            bubbleTextView.mDotParams.scale = value;
            bubbleTextView.invalidate();
        }
    };

    public static final Property<BubbleTextView, Float> TEXT_ALPHA_PROPERTY
            = new Property<BubbleTextView, Float>(Float.class, "textAlpha") {
        @Override
        public Float get(BubbleTextView bubbleTextView) {
            return bubbleTextView.mTextAlpha;
        }

        @Override
        public void set(BubbleTextView bubbleTextView, Float alpha) {
            bubbleTextView.setTextAlpha(alpha);
        }
    };

    private final ActivityContext mActivity;
    private FastBitmapDrawable mIcon;
    private boolean mCenterVertically;

    protected final int mDisplay;

    private final CheckLongPressHelper mLongPressHelper;

    private final boolean mLayoutHorizontal;
    private final int mIconSize;

    @ViewDebug.ExportedProperty(category = "launcher")
    private boolean mIsIconVisible = true;
    @ViewDebug.ExportedProperty(category = "launcher")
    private int mTextColor;
    @ViewDebug.ExportedProperty(category = "launcher")
    private float mTextAlpha = 1;

    @ViewDebug.ExportedProperty(category = "launcher")
    private DotInfo mDotInfo;
    private DotRenderer mDotRenderer;
    @ViewDebug.ExportedProperty(category = "launcher", deepExport = true)
    protected DotRenderer.DrawParams mDotParams;
    private Animator mDotScaleAnim;
    private boolean mForceHideDot;

    @ViewDebug.ExportedProperty(category = "launcher")
    private boolean mStayPressed;
    @ViewDebug.ExportedProperty(category = "launcher")
    private boolean mIgnorePressedStateChange;
    @ViewDebug.ExportedProperty(category = "launcher")
    private boolean mDisableRelayout = false;

    private HandlerRunnable mIconLoadRequest;

    private boolean mEnableIconUpdateAnimation = false;
    private BubbleTextHolder mBubbleTextHolder;

    public BubbleTextView(Context context) {
        this(context, null, 0);
    }

    public BubbleTextView(Context context, AttributeSet attrs) {
        this(context, attrs, 0);
    }

    public BubbleTextView(Context context, AttributeSet attrs, int defStyle) {
        super(context, attrs, defStyle);
        mActivity = ActivityContext.lookupContext(context);

        TypedArray a = context.obtainStyledAttributes(attrs,
                R.styleable.BubbleTextView, defStyle, 0);
        mLayoutHorizontal = a.getBoolean(R.styleable.BubbleTextView_layoutHorizontal, false);
        DeviceProfile grid = mActivity.getDeviceProfile();

        mDisplay = a.getInteger(R.styleable.BubbleTextView_iconDisplay, DISPLAY_WORKSPACE);
        final int defaultIconSize;
        if (mDisplay == DISPLAY_WORKSPACE) {
            setTextSize(TypedValue.COMPLEX_UNIT_PX, grid.iconTextSizePx);
            setCompoundDrawablePadding(grid.iconDrawablePaddingPx);
            defaultIconSize = grid.iconSizePx;
            setCenterVertically(grid.isScalableGrid);
        } else if (mDisplay == DISPLAY_ALL_APPS) {
            setTextSize(TypedValue.COMPLEX_UNIT_PX, grid.allAppsIconTextSizePx);
            setCompoundDrawablePadding(grid.allAppsIconDrawablePaddingPx);
            defaultIconSize = grid.allAppsIconSizePx;
        } else if (mDisplay == DISPLAY_FOLDER) {
            setTextSize(TypedValue.COMPLEX_UNIT_PX, grid.folderChildTextSizePx);
            setCompoundDrawablePadding(grid.folderChildDrawablePaddingPx);
            defaultIconSize = grid.folderChildIconSizePx;
        } else if (mDisplay == DISPLAY_SEARCH_RESULT) {
            defaultIconSize = getResources().getDimensionPixelSize(R.dimen.search_row_icon_size);
        } else if (mDisplay == DISPLAY_SEARCH_RESULT_SMALL) {
            defaultIconSize = getResources().getDimensionPixelSize(
                    R.dimen.search_row_small_icon_size);
        } else if (mDisplay == DISPLAY_TASKBAR) {
            defaultIconSize = grid.iconSizePx;
        } else {
            // widget_selection or shortcut_popup
            defaultIconSize = grid.iconSizePx;
        }

        mCenterVertically = a.getBoolean(R.styleable.BubbleTextView_centerVertically, false);

        mIconSize = a.getDimensionPixelSize(R.styleable.BubbleTextView_iconSizeOverride,
                defaultIconSize);
        a.recycle();

        mLongPressHelper = new CheckLongPressHelper(this);

        mDotParams = new DotRenderer.DrawParams();

        setEllipsize(TruncateAt.END);
        setAccessibilityDelegate(mActivity.getAccessibilityDelegate());
        setTextAlpha(1f);
    }

    @Override
    protected void onFocusChanged(boolean focused, int direction, Rect previouslyFocusedRect) {
        // Disable marques when not focused to that, so that updating text does not cause relayout.
        setEllipsize(focused ? TruncateAt.MARQUEE : TruncateAt.END);
        super.onFocusChanged(focused, direction, previouslyFocusedRect);
    }

    /**
     * Resets the view so it can be recycled.
     */
    public void reset() {
        mDotInfo = null;
        mDotParams.color = Color.TRANSPARENT;
        cancelDotScaleAnim();
        mDotParams.scale = 0f;
        mForceHideDot = false;
        setBackground(null);
    }

    private void cancelDotScaleAnim() {
        if (mDotScaleAnim != null) {
            mDotScaleAnim.cancel();
        }
    }

    private void animateDotScale(float... dotScales) {
        cancelDotScaleAnim();
        mDotScaleAnim = ObjectAnimator.ofFloat(this, DOT_SCALE_PROPERTY, dotScales);
        mDotScaleAnim.addListener(new AnimatorListenerAdapter() {
            @Override
            public void onAnimationEnd(Animator animation) {
                mDotScaleAnim = null;
            }
        });
        mDotScaleAnim.start();
    }

    @UiThread
    public void applyFromWorkspaceItem(WorkspaceItemInfo info) {
        applyFromWorkspaceItem(info, /* animate = */ false, /* staggerIndex = */ 0);
    }

    @UiThread
    public void applyFromWorkspaceItem(WorkspaceItemInfo info, boolean animate, int staggerIndex) {
        applyFromWorkspaceItem(info, false);
    }

    /**
     * Returns whether the newInfo differs from the current getTag().
     */
    public boolean shouldAnimateIconChange(WorkspaceItemInfo newInfo) {
        WorkspaceItemInfo oldInfo = getTag() instanceof WorkspaceItemInfo
                ? (WorkspaceItemInfo) getTag()
                : null;
        boolean changedIcons = oldInfo != null && oldInfo.getTargetComponent() != null
                && newInfo.getTargetComponent() != null
                && !oldInfo.getTargetComponent().equals(newInfo.getTargetComponent());
        return changedIcons && isShown();
    }

    @Override
    public void setAccessibilityDelegate(AccessibilityDelegate delegate) {
        if (delegate instanceof LauncherAccessibilityDelegate) {
            super.setAccessibilityDelegate(delegate);
        } else {
            // NO-OP
            // Workaround for b/129745295 where RecyclerView is setting our Accessibility
            // delegate incorrectly. There are no cases when we shouldn't be using the
            // LauncherAccessibilityDelegate for BubbleTextView.
        }
    }

    @UiThread
    public void applyFromWorkspaceItem(WorkspaceItemInfo info, boolean promiseStateChanged) {
        applyIconAndLabel(info);
        setItemInfo(info);
        applyLoadingState(promiseStateChanged);
        applyDotState(info, false /* animate */);
        setDownloadStateContentDescription(info, info.getProgressLevel());
    }

    @UiThread
    public void applyFromApplicationInfo(AppInfo info) {
        applyIconAndLabel(info);

        // We don't need to check the info since it's not a WorkspaceItemInfo
        setItemInfo(info);


        // Verify high res immediately
        verifyHighRes();

        if ((info.runtimeStatusFlags & ItemInfoWithIcon.FLAG_SHOW_DOWNLOAD_PROGRESS_MASK) != 0) {
            applyProgressLevel();
        }
        applyDotState(info, false /* animate */);
        setDownloadStateContentDescription(info, info.getProgressLevel());
    }

    /**
     * Apply label and tag using a generic {@link ItemInfoWithIcon}
     */
    @UiThread
    public void applyFromItemInfoWithIcon(ItemInfoWithIcon info) {
        applyIconAndLabel(info);
        // We don't need to check the info since it's not a WorkspaceItemInfo
        setItemInfo(info);

        // Verify high res immediately
        verifyHighRes();

        setDownloadStateContentDescription(info, info.getProgressLevel());
    }

    private void setItemInfo(ItemInfoWithIcon itemInfo) {
        setTag(itemInfo);
        if (mBubbleTextHolder != null) {
            mBubbleTextHolder.onItemInfoUpdated(itemInfo);
        }
    }

    public void setBubbleTextHolder(
            BubbleTextHolder bubbleTextHolder) {
        mBubbleTextHolder = bubbleTextHolder;
    }

    @UiThread
    protected void applyIconAndLabel(ItemInfoWithIcon info) {
        boolean useTheme = mDisplay == DISPLAY_WORKSPACE || mDisplay == DISPLAY_FOLDER
                || mDisplay == DISPLAY_TASKBAR;
        FastBitmapDrawable iconDrawable = info.newIcon(getContext(), useTheme);
        mDotParams.color = IconPalette.getMutedColor(iconDrawable.getIconColor(), 0.54f);

        setIcon(iconDrawable);
        applyLabel(info);
    }

    @UiThread
    private void applyLabel(ItemInfoWithIcon info) {
        setText(info.title);
        if (info.contentDescription != null) {
            setContentDescription(info.isDisabled()
                    ? getContext().getString(R.string.disabled_app_label, info.contentDescription)
                    : info.contentDescription);
        }
    }

    /**
     * Overrides the default long press timeout.
     */
    public void setLongPressTimeoutFactor(float longPressTimeoutFactor) {
        mLongPressHelper.setLongPressTimeoutFactor(longPressTimeoutFactor);
    }

    @Override
    public void refreshDrawableState() {
        if (!mIgnorePressedStateChange) {
            super.refreshDrawableState();
        }
    }

    @Override
    protected int[] onCreateDrawableState(int extraSpace) {
        final int[] drawableState = super.onCreateDrawableState(extraSpace + 1);
        if (mStayPressed) {
            mergeDrawableStates(drawableState, STATE_PRESSED);
        }
        return drawableState;
    }

    /** Returns the icon for this view. */
    public FastBitmapDrawable getIcon() {
        return mIcon;
    }

    @Override
    public boolean onTouchEvent(MotionEvent event) {
        // ignore events if they happen in padding area
        if (event.getAction() == MotionEvent.ACTION_DOWN
                && shouldIgnoreTouchDown(event.getX(), event.getY())) {
            return false;
        }
        if (isLongClickable()) {
            super.onTouchEvent(event);
            mLongPressHelper.onTouchEvent(event);
            // Keep receiving the rest of the events
            return true;
        } else {
            return super.onTouchEvent(event);
        }
    }

    /**
     * Returns true if the touch down at the provided position be ignored
     */
    protected boolean shouldIgnoreTouchDown(float x, float y) {
        if (mDisplay == DISPLAY_TASKBAR) {
            // Allow touching within padding on taskbar, given icon sizes are smaller.
            return false;
        }
        return y < getPaddingTop()
                || x < getPaddingLeft()
                || y > getHeight() - getPaddingBottom()
                || x > getWidth() - getPaddingRight();
    }

    void setStayPressed(boolean stayPressed) {
        mStayPressed = stayPressed;
        refreshDrawableState();
    }

    @Override
    public void onVisibilityAggregated(boolean isVisible) {
        super.onVisibilityAggregated(isVisible);
        if (mIcon != null) {
            mIcon.setVisible(isVisible, false);
        }
    }

    public void clearPressedBackground() {
        setPressed(false);
        setStayPressed(false);
    }

    @Override
    public boolean onKeyUp(int keyCode, KeyEvent event) {
        // Unlike touch events, keypress event propagate pressed state change immediately,
        // without waiting for onClickHandler to execute. Disable pressed state changes here
        // to avoid flickering.
        mIgnorePressedStateChange = true;
        boolean result = super.onKeyUp(keyCode, event);
        mIgnorePressedStateChange = false;
        refreshDrawableState();
        return result;
    }

    @SuppressWarnings("wrongcall")
    protected void drawWithoutDot(Canvas canvas) {
        super.onDraw(canvas);
    }

    @Override
    public void onDraw(Canvas canvas) {
        super.onDraw(canvas);
        drawDotIfNecessary(canvas);
    }

    /**
     * Draws the notification dot in the top right corner of the icon bounds.
     *
     * @param canvas The canvas to draw to.
     */
    protected void drawDotIfNecessary(Canvas canvas) {
        if (!mForceHideDot && (hasDot() || mDotParams.scale > 0)) {
            getIconBounds(mDotParams.iconBounds);
            Utilities.scaleRectAboutCenter(mDotParams.iconBounds,
                    IconShape.getNormalizationScale());
            final int scrollX = getScrollX();
            final int scrollY = getScrollY();
            canvas.translate(scrollX, scrollY);
            mDotRenderer.draw(canvas, mDotParams);
            canvas.translate(-scrollX, -scrollY);
        }
    }

    @Override
    public void setForceHideDot(boolean forceHideDot) {
        if (mForceHideDot == forceHideDot) {
            return;
        }
        mForceHideDot = forceHideDot;

        if (forceHideDot) {
            invalidate();
        } else if (hasDot()) {
            animateDotScale(0, 1);
        }
    }

    private boolean hasDot() {
        return mDotInfo != null;
    }

    public void getIconBounds(Rect outBounds) {
        getIconBounds(this, outBounds, mIconSize);
    }

    public static void getIconBounds(View iconView, Rect outBounds, int iconSize) {
        int top = iconView.getPaddingTop();
        int left = (iconView.getWidth() - iconSize) / 2;
        int right = left + iconSize;
        int bottom = top + iconSize;
        outBounds.set(left, top, right, bottom);
    }


    /**
     * Sets whether to vertically center the content.
     */
    public void setCenterVertically(boolean centerVertically) {
        mCenterVertically = centerVertically;
    }

    @Override
    protected void onMeasure(int widthMeasureSpec, int heightMeasureSpec) {
        if (mCenterVertically) {
            Paint.FontMetrics fm = getPaint().getFontMetrics();
            int cellHeightPx = mIconSize + getCompoundDrawablePadding() +
                    (int) Math.ceil(fm.bottom - fm.top);
            int height = MeasureSpec.getSize(heightMeasureSpec);
            setPadding(getPaddingLeft(), (height - cellHeightPx) / 2, getPaddingRight(),
                    getPaddingBottom());
        }
        super.onMeasure(widthMeasureSpec, heightMeasureSpec);
    }

    @Override
    public void setTextColor(int color) {
        mTextColor = color;
        super.setTextColor(getModifiedColor());
    }

    @Override
    public void setTextColor(ColorStateList colors) {
        mTextColor = colors.getDefaultColor();
        if (Float.compare(mTextAlpha, 1) == 0) {
            super.setTextColor(colors);
        } else {
            super.setTextColor(getModifiedColor());
        }
    }

    public boolean shouldTextBeVisible() {
        // Text should be visible everywhere but the hotseat.
        Object tag = getParent() instanceof FolderIcon ? ((View) getParent()).getTag() : getTag();
        ItemInfo info = tag instanceof ItemInfo ? (ItemInfo) tag : null;
        return info == null || (info.container != LauncherSettings.Favorites.CONTAINER_HOTSEAT
                && info.container != LauncherSettings.Favorites.CONTAINER_HOTSEAT_PREDICTION);
    }

    public void setTextVisibility(boolean visible) {
        setTextAlpha(visible ? 1 : 0);
    }

    private void setTextAlpha(float alpha) {
        mTextAlpha = alpha;
        super.setTextColor(getModifiedColor());
    }

    private int getModifiedColor() {
        if (mTextAlpha == 0) {
            // Special case to prevent text shadows in high contrast mode
            return Color.TRANSPARENT;
        }
        return setColorAlphaBound(mTextColor, Math.round(Color.alpha(mTextColor) * mTextAlpha));
    }

    /**
     * Creates an animator to fade the text in or out.
     *
     * @param fadeIn Whether the text should fade in or fade out.
     */
    public ObjectAnimator createTextAlphaAnimator(boolean fadeIn) {
        float toAlpha = shouldTextBeVisible() && fadeIn ? 1 : 0;
        return ObjectAnimator.ofFloat(this, TEXT_ALPHA_PROPERTY, toAlpha);
    }

    @Override
    public void cancelLongPress() {
        super.cancelLongPress();
        mLongPressHelper.cancelLongPress();
    }

    /**
     * Applies the loading progress value to the progress bar.
     *
     * If this app is installing, the progress bar will be updated with the installation progress.
     * If this app is installed and downloading incrementally, the progress bar will be updated
     * with the total download progress.
     */
    public void applyLoadingState(boolean promiseStateChanged) {
        if (getTag() instanceof ItemInfoWithIcon) {
            WorkspaceItemInfo info = (WorkspaceItemInfo) getTag();
            if ((info.runtimeStatusFlags & ItemInfoWithIcon.FLAG_INCREMENTAL_DOWNLOAD_ACTIVE)
                    != 0) {
                updateProgressBarUi(info.getProgressLevel() == 100);
            } else if (info.hasPromiseIconUi() || (info.runtimeStatusFlags
                        & ItemInfoWithIcon.FLAG_INSTALL_SESSION_ACTIVE) != 0) {
                updateProgressBarUi(promiseStateChanged);
            }
        }
    }

    private void updateProgressBarUi(boolean maybePerformFinishedAnimation) {
        PreloadIconDrawable preloadDrawable = applyProgressLevel();
        if (preloadDrawable != null && maybePerformFinishedAnimation) {
            preloadDrawable.maybePerformFinishedAnimation();
        }
    }

    /** Applies the given progress level to the this icon's progress bar. */
    @Nullable
    public PreloadIconDrawable applyProgressLevel() {
        if (!(getTag() instanceof ItemInfoWithIcon)) {
            return null;
        }

        ItemInfoWithIcon info = (ItemInfoWithIcon) getTag();
        int progressLevel = info.getProgressLevel();
        if (progressLevel >= 100) {
            setContentDescription(info.contentDescription != null
                    ? info.contentDescription : "");
        } else if (progressLevel > 0) {
            setDownloadStateContentDescription(info, progressLevel);
        } else {
            setContentDescription(getContext()
                    .getString(R.string.app_waiting_download_title, info.title));
        }
        if (mIcon != null) {
            PreloadIconDrawable preloadIconDrawable;
            if (mIcon instanceof PreloadIconDrawable) {
                preloadIconDrawable = (PreloadIconDrawable) mIcon;
                preloadIconDrawable.setLevel(progressLevel);
                preloadIconDrawable.setIsDisabled(!info.isAppStartable());
            } else {
                preloadIconDrawable = makePreloadIcon();
                setIcon(preloadIconDrawable);
            }
            return preloadIconDrawable;
        }
        return null;
    }

    /**
     * Creates a PreloadIconDrawable with the appropriate progress level without mutating this
     * object.
     */
    @Nullable
    public PreloadIconDrawable makePreloadIcon() {
        if (!(getTag() instanceof ItemInfoWithIcon)) {
            return null;
        }

        ItemInfoWithIcon info = (ItemInfoWithIcon) getTag();
        int progressLevel = info.getProgressLevel();
        final PreloadIconDrawable preloadDrawable = newPendingIcon(getContext(), info);

        preloadDrawable.setLevel(progressLevel);
        preloadDrawable.setIsDisabled(!info.isAppStartable());

        return preloadDrawable;
    }

    public void applyDotState(ItemInfo itemInfo, boolean animate) {
        if (mIcon instanceof FastBitmapDrawable) {
            boolean wasDotted = mDotInfo != null;
            mDotInfo = mActivity.getDotInfoForItem(itemInfo);
            boolean isDotted = mDotInfo != null;
            float newDotScale = isDotted ? 1f : 0;
            if (mDisplay == DISPLAY_ALL_APPS) {
                mDotRenderer = mActivity.getDeviceProfile().mDotRendererAllApps;
            } else {
                mDotRenderer = mActivity.getDeviceProfile().mDotRendererWorkSpace;
            }
            if (wasDotted || isDotted) {
                // Animate when a dot is first added or when it is removed.
                if (animate && (wasDotted ^ isDotted) && isShown()) {
                    animateDotScale(newDotScale);
                } else {
                    cancelDotScaleAnim();
                    mDotParams.scale = newDotScale;
                    invalidate();
                }
            }
            if (itemInfo.contentDescription != null) {
                if (itemInfo.isDisabled()) {
                    setContentDescription(getContext().getString(R.string.disabled_app_label,
                            itemInfo.contentDescription));
                } else if (hasDot()) {
                    int count = mDotInfo.getNotificationCount();
                    setContentDescription(
                            getAppLabelPluralString(itemInfo.contentDescription.toString(), count));
                } else {
                    setContentDescription(itemInfo.contentDescription);
                }
            }
        }
    }

    private void setDownloadStateContentDescription(ItemInfoWithIcon info, int progressLevel) {
        if ((info.runtimeStatusFlags & ItemInfoWithIcon.FLAG_SHOW_DOWNLOAD_PROGRESS_MASK)
                != 0) {
            String percentageString = NumberFormat.getPercentInstance()
                    .format(progressLevel * 0.01);
            if ((info.runtimeStatusFlags & ItemInfoWithIcon.FLAG_INSTALL_SESSION_ACTIVE) != 0) {
                setContentDescription(getContext()
                        .getString(
                            R.string.app_installing_title, info.title, percentageString));
            } else if ((info.runtimeStatusFlags
                    & ItemInfoWithIcon.FLAG_INCREMENTAL_DOWNLOAD_ACTIVE) != 0) {
                setContentDescription(getContext()
                        .getString(
                            R.string.app_downloading_title, info.title, percentageString));
            }
        }
    }

    /**
     * Sets the icon for this view based on the layout direction.
     */
    protected void setIcon(FastBitmapDrawable icon) {
        if (mIsIconVisible) {
            applyCompoundDrawables(icon);
        }
        mIcon = icon;
        if (mIcon != null) {
            mIcon.setVisible(getWindowVisibility() == VISIBLE && isShown(), false);
        }
    }

    @Override
    public void setIconVisible(boolean visible) {
        mIsIconVisible = visible;
        if (!mIsIconVisible) {
            resetIconScale();
        }
        Drawable icon = visible ? mIcon : new ColorDrawable(Color.TRANSPARENT);
        applyCompoundDrawables(icon);
    }

    protected boolean iconUpdateAnimationEnabled() {
        return mEnableIconUpdateAnimation;
    }

    protected void applyCompoundDrawables(Drawable icon) {
        // If we had already set an icon before, disable relayout as the icon size is the
        // same as before.
        mDisableRelayout = mIcon != null;

        icon.setBounds(0, 0, mIconSize, mIconSize);

        updateIcon(icon);

        // If the current icon is a placeholder color, animate its update.
        if (mIcon != null
                && mIcon instanceof PlaceHolderIconDrawable
                && iconUpdateAnimationEnabled()) {
            ((PlaceHolderIconDrawable) mIcon).animateIconUpdate(icon);
        }

        mDisableRelayout = false;
    }

    @Override
    public void requestLayout() {
        if (!mDisableRelayout) {
            super.requestLayout();
        }
    }

    /**
     * Applies the item info if it is same as what the view is pointing to currently.
     */
    @Override
    public void reapplyItemInfo(ItemInfoWithIcon info) {
        if (getTag() == info) {
            mIconLoadRequest = null;
            mDisableRelayout = true;
            mEnableIconUpdateAnimation = true;

            // Optimization: Starting in N, pre-uploads the bitmap to RenderThread.
            info.bitmap.icon.prepareToDraw();

            if (info instanceof AppInfo) {
                applyFromApplicationInfo((AppInfo) info);
            } else if (info instanceof WorkspaceItemInfo) {
                applyFromWorkspaceItem((WorkspaceItemInfo) info);
                mActivity.invalidateParent(info);
            } else if (info instanceof PackageItemInfo) {
                applyFromItemInfoWithIcon((PackageItemInfo) info);
            } else if (info instanceof SearchActionItemInfo) {
                applyFromItemInfoWithIcon((SearchActionItemInfo) info);
            }

            mDisableRelayout = false;
            mEnableIconUpdateAnimation = false;
        }
    }

    /**
     * Verifies that the current icon is high-res otherwise posts a request to load the icon.
     */
    public void verifyHighRes() {
        if (mIconLoadRequest != null) {
            mIconLoadRequest.cancel();
            mIconLoadRequest = null;
        }
        if (getTag() instanceof ItemInfoWithIcon) {
            ItemInfoWithIcon info = (ItemInfoWithIcon) getTag();
            if (info.usingLowResIcon()) {
                mIconLoadRequest = LauncherAppState.getInstance(getContext()).getIconCache()
                        .updateIconInBackground(BubbleTextView.this, info);
            }
        }
    }

    public int getIconSize() {
        return mIconSize;
    }

    private void updateTranslation() {
        super.setTranslationX(mTranslationForReorderBounce.x + mTranslationForReorderPreview.x
                + mTranslationForMoveFromCenterAnimation.x
                + mTranslationXForTaskbarAlignmentAnimation);
        super.setTranslationY(mTranslationForReorderBounce.y + mTranslationForReorderPreview.y
                + mTranslationForMoveFromCenterAnimation.y);
    }

    public void setReorderBounceOffset(float x, float y) {
        mTranslationForReorderBounce.set(x, y);
        updateTranslation();
    }

    public void getReorderBounceOffset(PointF offset) {
        offset.set(mTranslationForReorderBounce);
    }

    @Override
    public void setReorderPreviewOffset(float x, float y) {
        mTranslationForReorderPreview.set(x, y);
        updateTranslation();
    }

    @Override
    public void getReorderPreviewOffset(PointF offset) {
        offset.set(mTranslationForReorderPreview);
    }

    public void setReorderBounceScale(float scale) {
        mScaleForReorderBounce = scale;
        super.setScaleX(scale);
        super.setScaleY(scale);
    }

    public float getReorderBounceScale() {
        return mScaleForReorderBounce;
    }

    /**
     * Sets translation values for move from center animation
     */
    public void setTranslationForMoveFromCenterAnimation(float x, float y) {
        mTranslationForMoveFromCenterAnimation.set(x, y);
        updateTranslation();
    }

    /**
     * Sets translationX for taskbar to launcher alignment animation
     */
    public void setTranslationXForTaskbarAlignmentAnimation(float translationX) {
        mTranslationXForTaskbarAlignmentAnimation = translationX;
        updateTranslation();
    }

    /**
     * Returns translationX value for taskbar to launcher alignment animation
     */
    public float getTranslationXForTaskbarAlignmentAnimation() {
        return mTranslationXForTaskbarAlignmentAnimation;
    }

    public View getView() {
        return this;
    }

    @Override
    public int getViewType() {
        return DRAGGABLE_ICON;
    }

    @Override
    public void getWorkspaceVisualDragBounds(Rect bounds) {
        DeviceProfile grid = mActivity.getDeviceProfile();
        BubbleTextView.getIconBounds(this, bounds, grid.iconSizePx);
    }

    private int getIconSizeForDisplay(int display) {
        DeviceProfile grid = mActivity.getDeviceProfile();
        switch (display) {
            case DISPLAY_ALL_APPS:
                return grid.allAppsIconSizePx;
            case DISPLAY_FOLDER:
                return grid.folderChildIconSizePx;
            case DISPLAY_WORKSPACE:
            default:
                return grid.iconSizePx;
        }
    }

    public void getSourceVisualDragBounds(Rect bounds) {
        BubbleTextView.getIconBounds(this, bounds, getIconSizeForDisplay(mDisplay));
    }

    @Override
    public SafeCloseable prepareDrawDragView() {
        resetIconScale();
        setForceHideDot(true);
        return () -> { };
    }

    private void resetIconScale() {
        if (mIcon instanceof FastBitmapDrawable) {
            ((FastBitmapDrawable) mIcon).resetScale();
        }
    }

    private void updateIcon(Drawable newIcon) {
        if (mLayoutHorizontal) {
            setCompoundDrawablesRelative(newIcon, null, null, null);
        } else {
            setCompoundDrawables(null, newIcon, null, null);
        }
    }

    private String getAppLabelPluralString(String appName, int notificationCount) {
        MessageFormat icuCountFormat = new MessageFormat(
                getResources().getString(R.string.dotted_app_label),
                Locale.getDefault());
        HashMap<String, Object> args = new HashMap();
        args.put("app_name", appName);
        args.put("count", notificationCount);
        return icuCountFormat.format(args);
    }
}<|MERGE_RESOLUTION|>--- conflicted
+++ resolved
@@ -16,6 +16,7 @@
 
 package com.android.launcher3;
 
+import static com.android.launcher3.config.FeatureFlags.ENABLE_ICON_LABEL_AUTO_SCALING;
 import static com.android.launcher3.graphics.PreloadIconDrawable.newPendingIcon;
 import static com.android.launcher3.icons.GraphicsUtils.setColorAlphaBound;
 
@@ -33,6 +34,7 @@
 import android.graphics.drawable.ColorDrawable;
 import android.graphics.drawable.Drawable;
 import android.icu.text.MessageFormat;
+import android.text.TextPaint;
 import android.text.TextUtils.TruncateAt;
 import android.util.AttributeSet;
 import android.util.Property;
@@ -88,12 +90,9 @@
     private static final int DISPLAY_SEARCH_RESULT = 6;
     private static final int DISPLAY_SEARCH_RESULT_SMALL = 7;
 
-<<<<<<< HEAD
-=======
     private static final float MIN_LETTER_SPACING = -0.05f;
     private static final int MAX_SEARCH_LOOP_COUNT = 20;
 
->>>>>>> a293a864
     private static final int[] STATE_PRESSED = new int[]{android.R.attr.state_pressed};
     private static final float HIGHLIGHT_SCALE = 1.16f;
 
@@ -464,6 +463,75 @@
         mIgnorePressedStateChange = false;
         refreshDrawableState();
         return result;
+    }
+
+    @Override
+    protected void onSizeChanged(int w, int h, int oldw, int oldh) {
+        super.onSizeChanged(w, h, oldw, oldh);
+        checkForEllipsis();
+    }
+
+    @Override
+    protected void onTextChanged(CharSequence text, int start, int lengthBefore, int lengthAfter) {
+        super.onTextChanged(text, start, lengthBefore, lengthAfter);
+        checkForEllipsis();
+    }
+
+    private void checkForEllipsis() {
+        if (!ENABLE_ICON_LABEL_AUTO_SCALING.get()) {
+            return;
+        }
+        float width = getWidth() - getCompoundPaddingLeft() - getCompoundPaddingRight();
+        if (width <= 0) {
+            return;
+        }
+        setLetterSpacing(0);
+
+        String text = getText().toString();
+        TextPaint paint = getPaint();
+        if (paint.measureText(text) < width) {
+            return;
+        }
+
+        float spacing = findBestSpacingValue(paint, text, width, MIN_LETTER_SPACING);
+        // Reset the paint value so that the call to TextView does appropriate diff.
+        paint.setLetterSpacing(0);
+        setLetterSpacing(spacing);
+    }
+
+    /**
+     * Find the appropriate text spacing to display the provided text
+     * @param paint the paint used by the text view
+     * @param text the text to display
+     * @param allowedWidthPx available space to render the text
+     * @param minSpacingEm minimum spacing allowed between characters
+     * @return the final textSpacing value
+     *
+     * @see #setLetterSpacing(float)
+     */
+    private float findBestSpacingValue(TextPaint paint, String text, float allowedWidthPx,
+            float minSpacingEm) {
+        paint.setLetterSpacing(minSpacingEm);
+        if (paint.measureText(text) > allowedWidthPx) {
+            // If there is no result at high limit, we can do anything more
+            return minSpacingEm;
+        }
+
+        float lowLimit = 0;
+        float highLimit = minSpacingEm;
+
+        for (int i = 0; i < MAX_SEARCH_LOOP_COUNT; i++) {
+            float value = (lowLimit + highLimit) / 2;
+            paint.setLetterSpacing(value);
+            if (paint.measureText(text) < allowedWidthPx) {
+                highLimit = value;
+            } else {
+                lowLimit = value;
+            }
+        }
+
+        // At the end error on the higher side
+        return highLimit;
     }
 
     @SuppressWarnings("wrongcall")
