/*
 * Copyright (C) 2017 The Android Open Source Project
 *
 * Licensed under the Apache License, Version 2.0 (the "License");
 * you may not use this file except in compliance with the License.
 * You may obtain a copy of the License at
 *
 *      http://www.apache.org/licenses/LICENSE-2.0
 *
 * Unless required by applicable law or agreed to in writing, software
 * distributed under the License is distributed on an "AS IS" BASIS,
 * WITHOUT WARRANTIES OR CONDITIONS OF ANY KIND, either express or implied.
 * See the License for the specific language governing permissions and
 * limitations under the License.
 */
package com.android.launcher3.allapps;

import android.content.Context;
import android.util.AttributeSet;
import android.view.WindowInsets;

import com.android.launcher3.Launcher;
import com.android.launcher3.LauncherState;
import com.android.launcher3.Utilities;
import com.android.launcher3.statemanager.StateManager;

/**
 * AllAppsContainerView with launcher specific callbacks
 */
public class LauncherAllAppsContainerView extends ActivityAllAppsContainerView<Launcher> {

    public LauncherAllAppsContainerView(Context context) {
        this(context, null);
    }

    public LauncherAllAppsContainerView(Context context, AttributeSet attrs) {
        this(context, attrs, 0);
    }

    public LauncherAllAppsContainerView(Context context, AttributeSet attrs, int defStyleAttr) {
        super(context, attrs, defStyleAttr);
    }

    @Override
    protected int computeNavBarScrimHeight(WindowInsets insets) {
        if (Utilities.ATLEAST_Q) {
            return insets.getTappableElementInsets().bottom;
        } else {
            return insets.getStableInsetBottom();
        }
    }

    @Override
    public boolean isInAllApps() {
        return mActivityContext.getStateManager().isInStableState(LauncherState.ALL_APPS);
    }

    @Override
    public boolean shouldFloatingSearchBarBePillWhenUnfocused() {
        if (!isSearchBarFloating()) {
            return false;
        }
        Launcher launcher = mActivityContext;
        StateManager<LauncherState> manager = launcher.getStateManager();
        if (manager.isInTransition() && manager.getTargetState() != null) {
            return manager.getTargetState().shouldFloatingSearchBarUsePillWhenUnfocused(launcher);
        }
        return manager.getCurrentStableState()
                .shouldFloatingSearchBarUsePillWhenUnfocused(launcher);
    }

    @Override
    public int getFloatingSearchBarRestingMarginBottom() {
        if (!isSearchBarFloating()) {
            return super.getFloatingSearchBarRestingMarginBottom();
        }
        Launcher launcher = mActivityContext;
        StateManager<LauncherState> stateManager = launcher.getStateManager();

        // We want to rest at the current state's resting position, unless we are in transition and
        // the target state's resting position is higher (that way if we are closing the keyboard,
        // we can stop translating at that point).
        int currentStateMarginBottom = stateManager.getCurrentStableState()
                .getFloatingSearchBarRestingMarginBottom(launcher);
        int targetStateMarginBottom = -1;
        if (stateManager.isInTransition() && stateManager.getTargetState() != null) {
            targetStateMarginBottom = stateManager.getTargetState()
                    .getFloatingSearchBarRestingMarginBottom(launcher);
            if (targetStateMarginBottom < 0) {
                // Go ahead and move offscreen.
                return targetStateMarginBottom;
            }
        }
        return Math.max(targetStateMarginBottom, currentStateMarginBottom);
    }

    @Override
    public int getFloatingSearchBarRestingMarginStart() {
        if (!isSearchBarFloating()) {
            return super.getFloatingSearchBarRestingMarginStart();
        }

        StateManager<LauncherState> stateManager = mActivityContext.getStateManager();

<<<<<<< HEAD
=======
        // Special case to not expand the search bar when exiting All Apps on phones.
        if (stateManager.getCurrentStableState() == LauncherState.ALL_APPS
                && mActivityContext.getDeviceProfile().isPhone) {
            return LauncherState.ALL_APPS.getFloatingSearchBarRestingMarginStart(mActivityContext);
        }

>>>>>>> 44a0dd16
        if (stateManager.isInTransition() && stateManager.getTargetState() != null) {
            return stateManager.getTargetState()
                    .getFloatingSearchBarRestingMarginStart(mActivityContext);
        }
        return stateManager.getCurrentStableState()
                .getFloatingSearchBarRestingMarginStart(mActivityContext);
    }

    @Override
    public int getFloatingSearchBarRestingMarginEnd() {
        if (!isSearchBarFloating()) {
            return super.getFloatingSearchBarRestingMarginEnd();
        }

        StateManager<LauncherState> stateManager = mActivityContext.getStateManager();

<<<<<<< HEAD
=======
        // Special case to not expand the search bar when exiting All Apps on phones.
        if (stateManager.getCurrentStableState() == LauncherState.ALL_APPS
                && mActivityContext.getDeviceProfile().isPhone) {
            return LauncherState.ALL_APPS.getFloatingSearchBarRestingMarginEnd(mActivityContext);
        }

>>>>>>> 44a0dd16
        if (stateManager.isInTransition() && stateManager.getTargetState() != null) {
            return stateManager.getTargetState()
                    .getFloatingSearchBarRestingMarginEnd(mActivityContext);
        }
        return stateManager.getCurrentStableState()
                .getFloatingSearchBarRestingMarginEnd(mActivityContext);
    }
}<|MERGE_RESOLUTION|>--- conflicted
+++ resolved
@@ -102,15 +102,12 @@
 
         StateManager<LauncherState> stateManager = mActivityContext.getStateManager();
 
-<<<<<<< HEAD
-=======
         // Special case to not expand the search bar when exiting All Apps on phones.
         if (stateManager.getCurrentStableState() == LauncherState.ALL_APPS
                 && mActivityContext.getDeviceProfile().isPhone) {
             return LauncherState.ALL_APPS.getFloatingSearchBarRestingMarginStart(mActivityContext);
         }
 
->>>>>>> 44a0dd16
         if (stateManager.isInTransition() && stateManager.getTargetState() != null) {
             return stateManager.getTargetState()
                     .getFloatingSearchBarRestingMarginStart(mActivityContext);
@@ -127,15 +124,12 @@
 
         StateManager<LauncherState> stateManager = mActivityContext.getStateManager();
 
-<<<<<<< HEAD
-=======
         // Special case to not expand the search bar when exiting All Apps on phones.
         if (stateManager.getCurrentStableState() == LauncherState.ALL_APPS
                 && mActivityContext.getDeviceProfile().isPhone) {
             return LauncherState.ALL_APPS.getFloatingSearchBarRestingMarginEnd(mActivityContext);
         }
 
->>>>>>> 44a0dd16
         if (stateManager.isInTransition() && stateManager.getTargetState() != null) {
             return stateManager.getTargetState()
                     .getFloatingSearchBarRestingMarginEnd(mActivityContext);
